--- conflicted
+++ resolved
@@ -9905,8 +9905,6 @@
   hipStream_t   stream) {
   return hipMallocFromPoolAsync(reinterpret_cast<void**>(dev_ptr), size, mem_pool, stream);
 }
-<<<<<<< HEAD
-=======
 /**
  * @brief Launches a HIP kernel using the specified configuration.
  * @ingroup Execution
@@ -9929,7 +9927,6 @@
     return ::hipLaunchKernelExC(config, reinterpret_cast<void*>(kernel), pArgs);
   }(std::forward<Params>(args)...);
 }
->>>>>>> d50cd1dc
 /**
 * @}
 */
