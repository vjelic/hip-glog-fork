# Anywhere {branch} is used, the branch name will be substituted.
# These comments will also be removed.
defaults:
  numbered: False
  maxdepth: 6
root: index
subtrees:
- entries:
  - file: what_is_hip
  - file: faq

- caption: Install
  entries:
  - file: install/install
    title: Installing HIP
  - file: install/build
    title: Building HIP from source
  - url: https://rocm.docs.amd.com/projects/install-on-linux/en/${branch}/reference/system-requirements.html
    title: Linux supported AMD GPUs
  - url: https://rocm.docs.amd.com/projects/install-on-windows/en/${branch}/reference/system-requirements.html
    title: Windows supported AMD GPUs
  - url: https://developer.nvidia.com/cuda-gpus
    title: NVIDIA supported GPUs

- caption: Programming guide
  entries:
  - file: programming_guide
    title: Introduction
  - file: understand/programming_model
  - file: understand/hardware_implementation
  - file: understand/compilers
  - file: how-to/performance_guidelines
  - file: how-to/debugging
  - file: how-to/logging
  - file: how-to/hip_runtime_api
    subtrees:
    - entries:
      - file: how-to/hip_runtime_api/initialization
      - file: how-to/hip_runtime_api/memory_management
        subtrees:
        - entries:
          - file: how-to/hip_runtime_api/memory_management/host_memory
          - file: how-to/hip_runtime_api/memory_management/device_memory
            subtrees:
            - entries:
              - file: how-to/hip_runtime_api/memory_management/device_memory/texture_fetching
          - file: how-to/hip_runtime_api/memory_management/coherence_control
          - file: how-to/hip_runtime_api/memory_management/unified_memory
          - file: how-to/hip_runtime_api/memory_management/virtual_memory
          - file: how-to/hip_runtime_api/memory_management/stream_ordered_allocator
      - file: how-to/hip_runtime_api/error_handling
<<<<<<< HEAD
      - file: how-to/hip_runtime_api/cooperative_groups
      - file: how-to/hip_runtime_api/hipgraph
      - file: how-to/hip_runtime_api/call_stack
      - file: how-to/hip_runtime_api/multi_device
      - file: how-to/hip_runtime_api/opengl_interop
      - file: how-to/hip_runtime_api/external_interop
=======
      - file: how-to/hip_runtime_api/call_stack
      - file: how-to/hip_runtime_api/asynchronous
      - file: how-to/hip_runtime_api/hipgraph
      - file: how-to/hip_runtime_api/cooperative_groups
      - file: how-to/hip_runtime_api/multi_device
      - file: how-to/hip_runtime_api/opengl_interop
      - file: how-to/hip_runtime_api/external_interop
  - file: how-to/hip_cpp_language_extensions
  - file: how-to/kernel_language_cpp_support
>>>>>>> d50cd1dc
  - file: how-to/hip_porting_guide
  - file: how-to/hip_porting_driver_api
  - file: how-to/hip_rtc
  - file: understand/amd_clr

- caption: Reference
  entries:
  - file: reference/hip_runtime_api_reference
    subtrees:
    - entries:
      - file: reference/hip_runtime_api/modules
        subtrees:
        - entries:
          - file: reference/hip_runtime_api/modules/initialization_and_version
          - file: reference/hip_runtime_api/modules/device_management
          - file: reference/hip_runtime_api/modules/execution_control
          - file: reference/hip_runtime_api/modules/error_handling
          - file: reference/hip_runtime_api/modules/stream_management
          - file: reference/hip_runtime_api/modules/stream_memory_operations
          - file: reference/hip_runtime_api/modules/event_management
          - file: reference/hip_runtime_api/modules/memory_management
            subtrees:
            - entries:
              - file: reference/hip_runtime_api/modules/memory_management/memory_management_deprecated
              - file: reference/hip_runtime_api/modules/memory_management/external_resource_interoperability
              - file: reference/hip_runtime_api/modules/memory_management/stream_ordered_memory_allocator
              - file: reference/hip_runtime_api/modules/memory_management/unified_memory_reference
              - file: reference/hip_runtime_api/modules/memory_management/virtual_memory_reference
              - file: reference/hip_runtime_api/modules/memory_management/texture_management
              - file: reference/hip_runtime_api/modules/memory_management/texture_management_deprecated
              - file: reference/hip_runtime_api/modules/memory_management/surface_object
          - file: reference/hip_runtime_api/modules/peer_to_peer_device_memory_access
          - file: reference/hip_runtime_api/modules/context_management
          - file: reference/hip_runtime_api/modules/module_management
          - file: reference/hip_runtime_api/modules/occupancy
          - file: reference/hip_runtime_api/modules/profiler_control
          - file: reference/hip_runtime_api/modules/launch_api
          - file: reference/hip_runtime_api/modules/runtime_compilation
          - file: reference/hip_runtime_api/modules/callback_activity_apis
          - file: reference/hip_runtime_api/modules/graph_management
          - file: reference/hip_runtime_api/modules/graphics_interoperability
          - file: reference/hip_runtime_api/modules/opengl_interoperability
          - file: reference/hip_runtime_api/modules/cooperative_groups_reference
      - file: reference/hip_runtime_api/global_defines_enums_structs_files
        subtrees:
        - entries:
          - file: reference/hip_runtime_api/global_defines_enums_structs_files/global_enum_and_defines
          - file: reference/hip_runtime_api/global_defines_enums_structs_files/driver_types
          - file: doxygen/html/annotated
          - file: doxygen/html/files
  - file: reference/virtual_rocr
  - file: reference/math_api
  - file: reference/env_variables
<<<<<<< HEAD
  - file: reference/terms
    title: Comparing syntax for different APIs
=======
  - file: reference/api_syntax
>>>>>>> d50cd1dc
  - file: reference/deprecated_api_list
    title: List of deprecated APIs
  - file: reference/fp8_numbers
    title: FP8 numbers in HIP
  - file: reference/hardware_features

- caption: Tutorials
  entries:
  - url: https://github.com/ROCm/rocm-examples/tree/develop/HIP-Basic
    title: HIP basic examples
  - url: https://github.com/ROCm/rocm-examples
    title: HIP examples
  - file: tutorial/saxpy
  - file: tutorial/reduction
  - file: tutorial/cooperative_groups_tutorial

- caption: About
  entries:
  - file: license.md<|MERGE_RESOLUTION|>--- conflicted
+++ resolved
@@ -49,14 +49,6 @@
           - file: how-to/hip_runtime_api/memory_management/virtual_memory
           - file: how-to/hip_runtime_api/memory_management/stream_ordered_allocator
       - file: how-to/hip_runtime_api/error_handling
-<<<<<<< HEAD
-      - file: how-to/hip_runtime_api/cooperative_groups
-      - file: how-to/hip_runtime_api/hipgraph
-      - file: how-to/hip_runtime_api/call_stack
-      - file: how-to/hip_runtime_api/multi_device
-      - file: how-to/hip_runtime_api/opengl_interop
-      - file: how-to/hip_runtime_api/external_interop
-=======
       - file: how-to/hip_runtime_api/call_stack
       - file: how-to/hip_runtime_api/asynchronous
       - file: how-to/hip_runtime_api/hipgraph
@@ -66,7 +58,6 @@
       - file: how-to/hip_runtime_api/external_interop
   - file: how-to/hip_cpp_language_extensions
   - file: how-to/kernel_language_cpp_support
->>>>>>> d50cd1dc
   - file: how-to/hip_porting_guide
   - file: how-to/hip_porting_driver_api
   - file: how-to/hip_rtc
@@ -120,12 +111,7 @@
   - file: reference/virtual_rocr
   - file: reference/math_api
   - file: reference/env_variables
-<<<<<<< HEAD
-  - file: reference/terms
-    title: Comparing syntax for different APIs
-=======
   - file: reference/api_syntax
->>>>>>> d50cd1dc
   - file: reference/deprecated_api_list
     title: List of deprecated APIs
   - file: reference/fp8_numbers
