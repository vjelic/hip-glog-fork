--- conflicted
+++ resolved
@@ -23,14 +23,6 @@
 - [Tracing and Debug](#tracing-and-debug)
   * [Tracing HIP APIs](#tracing-hip-apis)
     + [Color](#color)
-<<<<<<< HEAD
-  * [Using HIP_DB](#using-hip_db)
-  * [Using ltrace](#using-ltrace)
-  * [Chicken bits](#chicken-bits)
-  * [Debugging HIP Applications](#debugging-hip-applications)
-  * [General Debugging Tips](#general-debugging-tips)
-=======
->>>>>>> fed03710
 
 <!-- tocstop -->
 
