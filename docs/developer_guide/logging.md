--- conflicted
+++ resolved
@@ -163,30 +163,18 @@
 ```
 
 On Windows, AMD_LOG_LEVEL can be set via environment variable from advanced system setting, or from Command prompt run as administrator, as shown below as an example, which shows some debug log information calling backend runtime on Windows.
-<<<<<<< HEAD
-```console
-=======
-```
->>>>>>> 966202ae
+```
 C:\hip\bin>set AMD_LOG_LEVEL=4
 C:\hip\bin>hipinfo
 :3:C:\constructicon\builds\gfx\two\22.40\drivers\compute\vdi\device\comgrctx.cpp:33  : 605413686305 us: 29864: [tid:0x9298] Loading COMGR library.
 :4:C:\constructicon\builds\gfx\two\22.40\drivers\compute\vdi\platform\runtime.cpp:83  : 605413869411 us: 29864: [tid:0x9298] init
 :3:C:\constructicon\builds\gfx\two\22.40\drivers\compute\hipamd\src\hip_context.cpp:47  : 605413869502 us: 29864: [tid:0x9298] Direct Dispatch: 0
 :3:C:\constructicon\builds\gfx\two\22.40\drivers\compute\hipamd\src\hip_device_runtime.cpp:543 : 605413870553 us: 29864: [tid:0x9298] hipGetDeviceCount: Returned hipSuccess :
-<<<<<<< HEAD
-:3:C:\constructicon\builds\gfx\two\22.40\drivers\compute\hipamd\src\hip_device_runtime.cpp:556 : 605413870631 us: 29864: [tid:0x9298] <-[32m hipSetDevice ( 0 ) <-[0m
-:3:C:\constructicon\builds\gfx\two\22.40\drivers\compute\hipamd\src\hip_device_runtime.cpp:561 : 605413870848 us: 29864: [tid:0x9298] hipSetDevice: Returned hipSuccess :
---------------------------------------------------------------------------------
-device#                           0
-:3:C:\constructicon\builds\gfx\two\22.40\drivers\compute\hipamd\src\hip_device.cpp:346 : 605413871623 us: 29864: [tid:0x9298] <-[32m hipGetDeviceProperties ( 0000008AEBEFF8C8, 0 ) <-[0m
-=======
 :3:C:\constructicon\builds\gfx\two\22.40\drivers\compute\hipamd\src\hip_device_runtime.cpp:556 : 605413870631 us: 29864: [tid:0x9298] ←[32m hipSetDevice ( 0 ) ←[0m
 :3:C:\constructicon\builds\gfx\two\22.40\drivers\compute\hipamd\src\hip_device_runtime.cpp:561 : 605413870848 us: 29864: [tid:0x9298] hipSetDevice: Returned hipSuccess :
 --------------------------------------------------------------------------------
 device#                           0
 :3:C:\constructicon\builds\gfx\two\22.40\drivers\compute\hipamd\src\hip_device.cpp:346 : 605413871623 us: 29864: [tid:0x9298] ←[32m hipGetDeviceProperties ( 0000008AEBEFF8C8, 0 ) ←[0m
->>>>>>> 966202ae
 :3:C:\constructicon\builds\gfx\two\22.40\drivers\compute\hipamd\src\hip_device.cpp:348 : 605413871695 us: 29864: [tid:0x9298] hipGetDeviceProperties: Returned hipSuccess :
 Name:                             AMD Radeon(TM) Graphics
 pciBusID:                         3
@@ -203,19 +191,11 @@
 sharedMemPerBlock:                64.00 KB
 ...
 gcnArchName:                      gfx90c:xnack-
-<<<<<<< HEAD
-:3:C:\constructicon\builds\gfx\two\22.40\drivers\compute\hipamd\src\hip_device_runtime.cpp:541 : 605413924779 us: 29864: [tid:0x9298] <-[32m hipGetDeviceCount ( 0000008AEBEFF8A4 ) <-[0m
-:3:C:\constructicon\builds\gfx\two\22.40\drivers\compute\hipamd\src\hip_device_runtime.cpp:543 : 605413925075 us: 29864: [tid:0x9298] hipGetDeviceCount: Returned hipSuccess :
-peers:                            :3:C:\constructicon\builds\gfx\two\22.40\drivers\compute\hipamd\src\hip_peer.cpp:176 : 605413928643 us: 29864: [tid:0x9298] <-[32m hipDeviceCanAccessPeer ( 0000008AEBEFF890, 0, 0 ) <-[0m
-:3:C:\constructicon\builds\gfx\two\22.40\drivers\compute\hipamd\src\hip_peer.cpp:177 : 605413928743 us: 29864: [tid:0x9298] hipDeviceCanAccessPeer: Returned hipSuccess :
-non-peers:                        :3:C:\constructicon\builds\gfx\two\22.40\drivers\compute\hipamd\src\hip_peer.cpp:176 : 605413930830 us: 29864: [tid:0x9298] <-[32m hipDeviceCanAccessPeer ( 0000008AEBEFF890, 0, 0 ) <-[0m
-=======
 :3:C:\constructicon\builds\gfx\two\22.40\drivers\compute\hipamd\src\hip_device_runtime.cpp:541 : 605413924779 us: 29864: [tid:0x9298] ←[32m hipGetDeviceCount ( 0000008AEBEFF8A4 ) ←[0m
 :3:C:\constructicon\builds\gfx\two\22.40\drivers\compute\hipamd\src\hip_device_runtime.cpp:543 : 605413925075 us: 29864: [tid:0x9298] hipGetDeviceCount: Returned hipSuccess :
 peers:                            :3:C:\constructicon\builds\gfx\two\22.40\drivers\compute\hipamd\src\hip_peer.cpp:176 : 605413928643 us: 29864: [tid:0x9298] ←[32m hipDeviceCanAccessPeer ( 0000008AEBEFF890, 0, 0 ) ←[0m
 :3:C:\constructicon\builds\gfx\two\22.40\drivers\compute\hipamd\src\hip_peer.cpp:177 : 605413928743 us: 29864: [tid:0x9298] hipDeviceCanAccessPeer: Returned hipSuccess :
 non-peers:                        :3:C:\constructicon\builds\gfx\two\22.40\drivers\compute\hipamd\src\hip_peer.cpp:176 : 605413930830 us: 29864: [tid:0x9298] ←[32m hipDeviceCanAccessPeer ( 0000008AEBEFF890, 0, 0 ) ←[0m
->>>>>>> 966202ae
 :3:C:\constructicon\builds\gfx\two\22.40\drivers\compute\hipamd\src\hip_peer.cpp:177 : 605413930882 us: 29864: [tid:0x9298] hipDeviceCanAccessPeer: Returned hipSuccess :
 device#0
 ...
