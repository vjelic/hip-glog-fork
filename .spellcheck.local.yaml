sources_md: &md_list
  - *md_global_list
<<<<<<< HEAD

sources_rst: &rst_list
  - *rst_global_list

sources_cpp: &cpp_list
  - *cpp_global_list
=======
  - ['tools/autotag/templates/**/*.md', '!tools/autotag/templates/**/5*.md', '!tools/autotag/templates/**/6.0*.md', '!tools/autotag/templates/**/6.1*.md']

sources_rst: &rst_list
  - *rst_global_list
>>>>>>> 81d41360
  - ['include/hip/*']<|MERGE_RESOLUTION|>--- conflicted
+++ resolved
@@ -1,16 +1,10 @@
-sources_md: &md_list
-  - *md_global_list
-<<<<<<< HEAD
-
-sources_rst: &rst_list
-  - *rst_global_list
-
-sources_cpp: &cpp_list
-  - *cpp_global_list
-=======
-  - ['tools/autotag/templates/**/*.md', '!tools/autotag/templates/**/5*.md', '!tools/autotag/templates/**/6.0*.md', '!tools/autotag/templates/**/6.1*.md']
-
-sources_rst: &rst_list
-  - *rst_global_list
->>>>>>> 81d41360
+matrix:
+- name: Markdown
+  sources:
+  - []
+- name: reST
+  sources:
+  - []
+- name: Cpp
+  sources:
   - ['include/hip/*']