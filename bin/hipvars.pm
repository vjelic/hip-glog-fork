#!/usr/bin/env perl
# Copyright (c) 2020 - 2021 Advanced Micro Devices, Inc. All rights reserved.
#
# Permission is hereby granted, free of charge, to any person obtaining a copy
# of this software and associated documentation files (the "Software"), to deal
# in the Software without restriction, including without limitation the rights
# to use, copy, modify, merge, publish, distribute, sublicense, and/or sell
# copies of the Software, and to permit persons to whom the Software is
# furnished to do so, subject to the following conditions:
#
# The above copyright notice and this permission notice shall be included in
# all copies or substantial portions of the Software.
#
# THE SOFTWARE IS PROVIDED "AS IS", WITHOUT WARRANTY OF ANY KIND, EXPRESS OR
# IMPLIED, INCLUDING BUT NOT LIMITED TO THE WARRANTIES OF MERCHANTABILITY,
# FITNESS FOR A PARTICULAR PURPOSE AND NONINFRINGEMENT.  IN NO EVENT SHALL THE
# AUTHORS OR COPYRIGHT HOLDERS BE LIABLE FOR ANY CLAIM, DAMAGES OR OTHER
# LIABILITY, WHETHER IN AN ACTION OF CONTRACT, TORT OR OTHERWISE, ARISING FROM,
# OUT OF OR IN CONNECTION WITH THE SOFTWARE OR THE USE OR OTHER DEALINGS IN
# THE SOFTWARE.

package hipvars;
use warnings;
use Getopt::Long;
use Cwd;
use File::Basename;

$HIP_BASE_VERSION_MAJOR = "5";
<<<<<<< HEAD
$HIP_BASE_VERSION_MINOR = "0";
$HIP_BASE_VERSION_PATCH = "20420";
=======
$HIP_BASE_VERSION_MINOR = "1";
$HIP_BASE_VERSION_PATCH = "0";
>>>>>>> 5cb7fe5d

#---
# Function to parse config file
sub parse_config_file {
    my ($file, $config) = @_;
    if (open (CONFIG, "$file")) {
        while (<CONFIG>) {
            my $config_line=$_;
            chop ($config_line);
            $config_line =~ s/^\s*//;
            $config_line =~ s/\s*$//;
            if (($config_line !~ /^#/) && ($config_line ne "")) {
                my ($name, $value) = split (/=/, $config_line);
                $$config{$name} = $value;
            }
        }
        close(CONFIG);
    }
}

#---
# Function to check if executable can be run
sub can_run {
    my ($exe) = @_;
    `$exe --version 2>&1`;
    if ($? == 0) {
        return 1;
    } else {
        return 0;
    }
}

$isWindows =  ($^O eq 'MSWin32' or $^O eq 'msys');

#
# TODO: Fix rpath LDFLAGS settings
#
# Since this hipcc script gets installed at two uneven hierarchical levels,
# linked by symlink, the absolute path of this script should be used to
# derive HIP_PATH, as dirname $0 could be /opt/rocm/bin or /opt/rocm/hip/bin
# depending on how it gets invoked.
# ROCM_PATH which points to <rocm_install_dir> is determined based on whether
# we find bin/rocm_agent_enumerator in the parent of HIP_PATH or not. If it is found,
# ROCM_PATH is defined relative to HIP_PATH else it is hardcoded to /opt/rocm.
#
$HIP_PATH=$ENV{'HIP_PATH'} // dirname(Cwd::abs_path("$0/../")); # use parent directory of hipcc
if (-e "$HIP_PATH/../bin/rocm_agent_enumerator") {
    $ROCM_PATH=$ENV{'ROCM_PATH'} // dirname("$HIP_PATH"); # use parent directory of HIP_PATH
} else {
    $ROCM_PATH=$ENV{'ROCM_PATH'} // "/opt/rocm";
}
$CUDA_PATH=$ENV{'CUDA_PATH'} // '/usr/local/cuda';
$HSA_PATH=$ENV{'HSA_PATH'} // "$ROCM_PATH/hsa";

# Windows has a different structure, all binaries are inside hip/bin
if ($isWindows) {
    $HIP_CLANG_PATH=$ENV{'HIP_CLANG_PATH'} // "$HIP_PATH/bin";
} else {
    $HIP_CLANG_PATH=$ENV{'HIP_CLANG_PATH'} // "$ROCM_PATH/llvm/bin";
}
# HIP_ROCCLR_HOME is used by Windows builds
$HIP_ROCCLR_HOME=$ENV{'HIP_ROCCLR_HOME'};

if (defined $HIP_ROCCLR_HOME) {
    $HIP_INFO_PATH= "$HIP_ROCCLR_HOME/lib/.hipInfo";
} else {
    $HIP_INFO_PATH= "$HIP_PATH/lib/.hipInfo"; # use actual file
}
#---
#HIP_PLATFORM controls whether to use nvidia or amd platform:
$HIP_PLATFORM=$ENV{'HIP_PLATFORM'};
# Read .hipInfo
my %hipInfo = ();
parse_config_file("$HIP_INFO_PATH", \%hipInfo);
# Prioritize Env first, otherwise use the hipInfo config file
$HIP_COMPILER = $ENV{'HIP_COMPILER'} // $hipInfo{'HIP_COMPILER'} // "clang";
$HIP_RUNTIME = $ENV{'HIP_RUNTIME'} // $hipInfo{'HIP_RUNTIME'} // "rocclr";

# If using ROCclr runtime, need to find HIP_ROCCLR_HOME
if (defined $HIP_RUNTIME and $HIP_RUNTIME eq "rocclr" and !defined $HIP_ROCCLR_HOME) {
    my $hipvars_dir = dirname($0);
    if (-e "$hipvars_dir/../lib/bitcode") {
        $HIP_ROCCLR_HOME = Cwd::abs_path($hipvars_dir . "/..");
    } else {
        $HIP_ROCCLR_HOME = $HIP_PATH; # use HIP_PATH
    }
}

if (not defined $HIP_PLATFORM) {
    if (can_run("$HIP_CLANG_PATH/clang++") or can_run("clang++")) {
        $HIP_PLATFORM = "amd";
    } elsif (can_run("$CUDA_PATH/bin/nvcc") or can_run("nvcc")) {
        $HIP_PLATFORM = "nvidia";
        $HIP_COMPILER = "nvcc";
        $HIP_RUNTIME = "cuda";
    } else {
        # Default to amd for now
        $HIP_PLATFORM = "amd";
    }
} elsif ($HIP_PLATFORM eq "hcc") {
    $HIP_PLATFORM = "amd";
    warn("Warning: HIP_PLATFORM=hcc is deprecated. Please use HIP_PLATFORM=amd. \n")
} elsif ($HIP_PLATFORM eq "nvcc") {
    $HIP_PLATFORM = "nvidia";
    $HIP_COMPILER = "nvcc";
    $HIP_RUNTIME = "cuda";
    warn("Warning: HIP_PLATFORM=nvcc is deprecated. Please use HIP_PLATFORM=nvidia. \n")
}

if ($HIP_COMPILER eq "clang") {
    # Windows does not have clang at linux default path
    if (defined $HIP_ROCCLR_HOME and (-e "$HIP_ROCCLR_HOME/bin/clang" or -e "$HIP_ROCCLR_HOME/bin/clang.exe")) {
        $HIP_CLANG_PATH = "$HIP_ROCCLR_HOME/bin";
    }
}

#---
# Read .hipVersion
my %hipVersion = ();
parse_config_file("$hipvars::HIP_PATH/bin/.hipVersion", \%hipVersion);
$HIP_VERSION_MAJOR = $hipVersion{'HIP_VERSION_MAJOR'} // $HIP_BASE_VERSION_MAJOR;
$HIP_VERSION_MINOR = $hipVersion{'HIP_VERSION_MINOR'} // $HIP_BASE_VERSION_MINOR;
$HIP_VERSION_PATCH = $hipVersion{'HIP_VERSION_PATCH'} // $HIP_BASE_VERSION_PATCH;
$HIP_VERSION_GITHASH = $hipVersion{'HIP_VERSION_GITHASH'} // 0;
$HIP_VERSION="$HIP_VERSION_MAJOR.$HIP_VERSION_MINOR.$HIP_VERSION_PATCH-$HIP_VERSION_GITHASH";<|MERGE_RESOLUTION|>--- conflicted
+++ resolved
@@ -26,13 +26,8 @@
 use File::Basename;
 
 $HIP_BASE_VERSION_MAJOR = "5";
-<<<<<<< HEAD
-$HIP_BASE_VERSION_MINOR = "0";
+$HIP_BASE_VERSION_MINOR = "1";
 $HIP_BASE_VERSION_PATCH = "20420";
-=======
-$HIP_BASE_VERSION_MINOR = "1";
-$HIP_BASE_VERSION_PATCH = "0";
->>>>>>> 5cb7fe5d
 
 #---
 # Function to parse config file
