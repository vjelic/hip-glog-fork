/*
Copyright (c) 2015 - present Advanced Micro Devices, Inc. All rights reserved.

Permission is hereby granted, free of charge, to any person obtaining a copy
of this software and associated documentation files (the "Software"), to deal
in the Software without restriction, including without limitation the rights
to use, copy, modify, merge, publish, distribute, sublicense, and/or sell
copies of the Software, and to permit persons to whom the Software is
furnished to do so, subject to the following conditions:

The above copyright notice and this permission notice shall be included in
all copies or substantial portions of the Software.

THE SOFTWARE IS PROVIDED "AS IS", WITHOUT WARRANTY OF ANY KIND, EXPRESS OR
IMPLIED, INCLUDING BUT NOT LIMITED TO THE WARRANTIES OF MERCHANTABILITY,
FITNESS FOR A PARTICULAR PURPOSE AND NONINFRINGEMENT.  IN NO EVENT SHALL THE
AUTHORS OR COPYRIGHT HOLDERS BE LIABLE FOR ANY CLAIM, DAMAGES OR OTHER
LIABILITY, WHETHER IN AN ACTION OF CONTRACT, TORT OR OTHERWISE, ARISING FROM,
OUT OF OR IN CONNECTION WITH THE SOFTWARE OR THE USE OR OTHER DEALINGS IN
THE SOFTWARE.
*/
#include <hc_am.hpp>
#include "hsa/hsa.h"
#include "hsa/hsa_ext_amd.h"

#include "hip/hip_runtime.h"
#include "hip_hcc_internal.h"
#include "trace_helper.h"

#include <functional>
#include <fstream>

__device__ char __hip_device_heap[__HIP_SIZE_OF_HEAP];
__device__ uint32_t __hip_device_page_flag[__HIP_NUM_PAGES];

// Internal HIP APIS:
namespace hip_internal {

namespace {
    inline
    const char* hsa_to_string(hsa_status_t err) noexcept
    {
        const char* r{};

        if (hsa_status_string(err, &r) == HSA_STATUS_SUCCESS) return r;

        return "Unknown.";
    }

    template<std::size_t m, std::size_t n>
    inline
    void throwing_result_check(hsa_status_t res, const char (&file)[m],
                               const char (&function)[n], int line) {
        if (res == HSA_STATUS_SUCCESS) return;
        if (res == HSA_STATUS_INFO_BREAK) return;

        throw std::runtime_error{"Failed in file " + (file +
                                 (", in function \"" + (function +
                                 ("\", on line " + std::to_string(line))))) +
                                 ", with error: " + hsa_to_string(res)};
    }

    inline
    hsa_agent_t cpu_agent() {
        hsa_agent_t r{};
        throwing_result_check(hsa_iterate_agents([](hsa_agent_t x, void* pr) {
            hsa_device_type_t t{};
            hsa_agent_get_info(x, HSA_AGENT_INFO_DEVICE, &t);

            if (t != HSA_DEVICE_TYPE_CPU) return HSA_STATUS_SUCCESS;

            *static_cast<hsa_agent_t *>(pr) = x;

            return HSA_STATUS_INFO_BREAK;
        }, &r), __FILE__, __func__, __LINE__);

        return r;
    }

    inline
    hsa_device_type_t type(hsa_agent_t x)
    {
        hsa_device_type_t r{};
        throwing_result_check(hsa_agent_get_info(x, HSA_AGENT_INFO_DEVICE, &r),
                              __FILE__, __func__, __LINE__);

        return r;
    }

    const auto is_large_BAR{[](){
        std::unique_ptr<void, void (*)(void*)> hsa{
            (hsa_init() == HSA_STATUS_SUCCESS)
                ? reinterpret_cast<void*>(UINT64_MAX) : nullptr,
            [](void* p) { if (p) hsa_shut_down(); }};

        if (!hsa) return false;

        bool r{true};

        throwing_result_check(hsa_iterate_agents([](hsa_agent_t x, void* pr) {
            if (x.handle == cpu_agent().handle) return HSA_STATUS_SUCCESS;

            throwing_result_check(
                hsa_agent_iterate_regions(x, [](hsa_region_t y, void* p) {
                    hsa_region_segment_t seg{};
                    throwing_result_check(
                        hsa_region_get_info(y, HSA_REGION_INFO_SEGMENT, &seg),
                        __FILE__, __func__, __LINE__);

                    if (seg != HSA_REGION_SEGMENT_GLOBAL) {
                        return HSA_STATUS_SUCCESS;
                    }

                    uint32_t flags{};
                    throwing_result_check(hsa_region_get_info(
                        y, HSA_REGION_INFO_GLOBAL_FLAGS, &flags),
                        __FILE__, __func__, __LINE__);

                    if (flags & HSA_REGION_GLOBAL_FLAG_COARSE_GRAINED) {
                        hsa_amd_memory_pool_access_t tmp{};
                        throwing_result_check(
                            hsa_amd_agent_memory_pool_get_info(
                                cpu_agent(),
                                hsa_amd_memory_pool_t{y.handle},
                                HSA_AMD_AGENT_MEMORY_POOL_INFO_ACCESS,
                                &tmp),
                            __FILE__, __func__, __LINE__);

                        *static_cast<bool*>(p) &=
                            tmp != HSA_AMD_MEMORY_POOL_ACCESS_NEVER_ALLOWED;
                    }

                    return HSA_STATUS_SUCCESS;
                }, pr), __FILE__, __func__, __LINE__);

            return HSA_STATUS_SUCCESS;
        }, &r), __FILE__, __func__, __LINE__);

        return r;
    }()};

    constexpr std::uint32_t is_cpu_owned{UINT32_MAX};

    inline
    hsa_amd_pointer_info_t info(const void* p)
    {
        hsa_amd_pointer_info_t r{sizeof(hsa_amd_pointer_info_t)};
        throwing_result_check(
            hsa_amd_pointer_info(
                const_cast<void*>(p), &r, nullptr, nullptr, nullptr),
            __FILE__, __func__, __LINE__);

        if (type(r.agentOwner) == HSA_DEVICE_TYPE_CPU) r.size = is_cpu_owned;

        return r;
    }

    constexpr size_t staging_sz{4 * 1024 * 1024};     // 2 Pages.
    constexpr size_t max_h2d_std_memcpy_sz{8 * 1024}; // 8 KiB.
    constexpr size_t max_d2h_std_memcpy_sz{64};       // 1 cacheline.

    thread_local const std::unique_ptr<void, void (*)(void *)> staging_buffer{
        []() {
            hsa_region_t r{};
            throwing_result_check(hsa_agent_iterate_regions(
                cpu_agent(), [](hsa_region_t x, void *p) {
                hsa_region_segment_t seg{};
                throwing_result_check(
                    hsa_region_get_info(x, HSA_REGION_INFO_SEGMENT, &seg),
                    __FILE__, __func__, __LINE__);

                if (seg != HSA_REGION_SEGMENT_GLOBAL) return HSA_STATUS_SUCCESS;

                uint32_t flags{};
                throwing_result_check(hsa_region_get_info(
                    x, HSA_REGION_INFO_GLOBAL_FLAGS, &flags),
                    __FILE__, __func__, __LINE__);

                if (flags & HSA_REGION_GLOBAL_FLAG_COARSE_GRAINED) {
                    *static_cast<hsa_region_t *>(p) = x;

                    return HSA_STATUS_INFO_BREAK;
                }

                return HSA_STATUS_SUCCESS;
            }, &r), __FILE__, __func__, __LINE__);

            void *tp{};
            throwing_result_check(hsa_memory_allocate(r, staging_sz, &tp),
                                  __FILE__, __func__, __LINE__);

            return tp;
        }(),
        [](void *ptr) { hsa_memory_free(ptr); }};

    thread_local hsa_signal_t copy_signal{[]() {
        hsa_agent_t cpu{cpu_agent()};
        hsa_signal_t sgn{};
        throwing_result_check(hsa_signal_create(1, 1, &cpu, &sgn),
                              __FILE__, __func__, __LINE__);

        return sgn;
    }()};
} // Unnamed namespace.

inline
void do_copy(void* __restrict dst, const void* __restrict src, size_t n,
             hsa_agent_t da, hsa_agent_t sa) {
    hsa_signal_silent_store_relaxed(copy_signal, 1);
    throwing_result_check(
        hsa_amd_memory_async_copy(dst, da, src, sa, n, 0, nullptr, copy_signal),
        __FILE__, __func__, __LINE__);

    while (hsa_signal_wait_relaxed(copy_signal, HSA_SIGNAL_CONDITION_EQ, 0,
                                   UINT64_MAX, HSA_WAIT_STATE_ACTIVE));
}

inline
void do_std_memcpy(
    void* __restrict dst, const void* __restrict src, std::size_t n) {
    std::memcpy(dst, src, n);

    return std::atomic_thread_fence(std::memory_order_seq_cst);
}

inline
void d2h_copy(void* __restrict dst, const void* __restrict src, size_t n,
              hsa_amd_pointer_info_t si) {
    const auto di{info(dst)};
    const auto is_locked{di.type == HSA_EXT_POINTER_TYPE_LOCKED};

    if (!is_locked && si.size == is_cpu_owned) {
        return do_std_memcpy(dst, src, n);
    }
<<<<<<< HEAD
    // TODO: an issue appears to manifest on certain configurations when reads
    //       via BAR are used, therefore disable them for now.
    // if (!is_locked && is_large_BAR && n <= max_d2h_std_memcpy_sz) {
    //     return do_std_memcpy(dst, src, n);
    // }

=======
    if (!is_locked && is_large_BAR && n <= max_d2h_std_memcpy_sz) {
        return do_std_memcpy(dst, src, n);
    }
    if (di.type == HSA_EXT_POINTER_TYPE_HSA) {
        return do_copy(dst, src, n, si.agentOwner, si.agentOwner);
    }
    
>>>>>>> d29ad504
    if (is_locked) {
        dst = static_cast<char*>(di.agentBaseAddress) +
              (static_cast<char*>(dst) -
               static_cast<char*>(di.hostBaseAddress));
        do_copy(dst, src, n, si.agentOwner, si.agentOwner);
    }
    else if (n <= staging_sz) {
        do_copy(staging_buffer.get(), src, n, si.agentOwner, si.agentOwner);
        std::memcpy(dst, staging_buffer.get(), n);
    }
    else {
        std::unique_ptr<void, void (*)(void*)> lck{
            dst, [](void* p) { hsa_amd_memory_unlock(p); }};

        throwing_result_check(hsa_amd_memory_lock(dst, n, &si.agentOwner, 1,
                                                  const_cast<void**>(&dst)),
                              __FILE__, __func__, __LINE__);

        do_copy(dst, src, n, si.agentOwner, si.agentOwner);
    }
}

inline
void h2d_copy(void* __restrict dst, const void* __restrict src, size_t n,
              hsa_amd_pointer_info_t di) {
    const auto si{info(const_cast<void*>(src))};
    const auto is_locked{si.type == HSA_EXT_POINTER_TYPE_LOCKED};

    if (!is_locked && di.size == is_cpu_owned) {
<<<<<<< HEAD
        return do_std_memcpy(dst, src, n);
    }
    if (!is_locked && is_large_BAR && n <= max_h2d_std_memcpy_sz) {
=======
>>>>>>> d29ad504
        return do_std_memcpy(dst, src, n);
    }
    if (!is_locked && is_large_BAR && n <= max_h2d_std_memcpy_sz) {
        return do_std_memcpy(dst, src, n);
    }
    if (si.type == HSA_EXT_POINTER_TYPE_HSA) {
        return do_copy(dst, src, n, di.agentOwner, di.agentOwner);
    }

    if (is_locked) {
        src = static_cast<char*>(si.agentBaseAddress) +
            (static_cast<const char*>(src) -
            static_cast<char*>(si.hostBaseAddress));
        do_copy(dst, src, n, di.agentOwner, di.agentOwner);
    }
    else if (n <= staging_sz) {
        std::memcpy(staging_buffer.get(), src, n);
        do_copy(dst, staging_buffer.get(), n, di.agentOwner, di.agentOwner);
    }
    else {
        std::unique_ptr<void, void (*)(void*)> lck{
            const_cast<void*>(src), [](void* p) { hsa_amd_memory_unlock(p); }};

        throwing_result_check(hsa_amd_memory_lock(const_cast<void*>(src), n,
                                                  &di.agentOwner, 1,
                                                  const_cast<void**>(&src)),
                              __FILE__, __func__, __LINE__);

        do_copy(dst, src, n, di.agentOwner, di.agentOwner);
    }
}

inline
void generic_copy(void* __restrict dst, const void* __restrict src, size_t n,
                  hsa_amd_pointer_info_t di, hsa_amd_pointer_info_t si) {
    if (di.size == is_cpu_owned && si.size == is_cpu_owned) {
        return do_std_memcpy(dst, src, n);
    }
    if (di.size == is_cpu_owned) return d2h_copy(dst, src, n, si);
    if (si.size == is_cpu_owned) return h2d_copy(dst, src, n, di);

    throwing_result_check(hsa_amd_agents_allow_access(1u, &si.agentOwner,
                                                      nullptr,
                                                      di.agentBaseAddress),
                          __FILE__, __func__, __LINE__);

    return do_copy(dst, src, n, di.agentOwner, si.agentOwner);
}

inline
void memcpy_impl(void* __restrict dst, const void* __restrict src, size_t n,
                 hipMemcpyKind k) {
    switch (k) {
    case hipMemcpyHostToHost: std::memcpy(dst, src, n); break;
    case hipMemcpyHostToDevice: return h2d_copy(dst, src, n, info(dst));
    case hipMemcpyDeviceToHost: return d2h_copy(dst, src, n, info(src));
    case hipMemcpyDeviceToDevice: {
        const auto di{info(dst)};
        const auto si{info(src)};
        throwing_result_check(hsa_amd_agents_allow_access(1u, &si.agentOwner,
                                                          nullptr,
                                                          di.agentBaseAddress),
                              __FILE__, __func__, __LINE__);
        return do_copy(dst, src, n, di.agentOwner, si.agentOwner);
    }
    default: return generic_copy(dst, src, n, info(dst), info(src));
    }
}

hipError_t memcpyAsync(void* dst, const void* src, size_t sizeBytes,
                       hipMemcpyKind kind, hipStream_t stream) {
    if (sizeBytes == 0) return hipSuccess;
    if (!dst || !src) return hipErrorInvalidValue;

    try {
        stream = ihipSyncAndResolveStream(stream);

        if (!stream) return hipErrorInvalidValue;

        stream->locked_copyAsync(dst, src, sizeBytes, kind);
    }
    catch (const ihipException& ex) {
        return ex._code;
    }
    catch (const std::exception& ex) {
        std::cerr << ex.what() << std::endl;
        throw;
    }
    catch (...) {
        return hipErrorUnknown;
    }

    return hipSuccess;
}

hipError_t memcpySync(void* dst, const void* src, size_t sizeBytes,
                      hipMemcpyKind kind, hipStream_t stream) {
    if (sizeBytes == 0) return hipSuccess;
    if (!dst || !src) return hipErrorInvalidValue;

    try {
        stream = ihipSyncAndResolveStream(stream);

        if (!stream) return hipErrorInvalidValue;

        LockedAccessor_StreamCrit_t cs{stream->criticalData()};
        cs->_av.wait();

        memcpy_impl(dst, src, sizeBytes, kind);
        cs->_last_op_was_a_copy = true;
    }
    catch (const ihipException& ex) {
        return ex._code;
    }
    catch (const std::exception& ex) {
        std::cerr << ex.what() << std::endl;
        throw;
    }
    catch (...) {
        return hipErrorUnknown;
    }

    return hipSuccess;
}

// return 0 on success or -1 on error:
int sharePtr(void* ptr, ihipCtx_t* ctx, bool shareWithAll, unsigned hipFlags) {
    int ret = 0;

    auto device = ctx->getWriteableDevice();

    if (shareWithAll) {
        // shareWithAll memory is not mapped to any device
        hc::am_memtracker_update(ptr, -1, hipFlags);
        hsa_status_t s = hsa_amd_agents_allow_access(g_deviceCnt + 1, g_allAgents, NULL, ptr);
        tprintf(DB_MEM, "    allow access to CPU + all %d GPUs (shareWithAll)\n", g_deviceCnt);
        if (s != HSA_STATUS_SUCCESS) {
            ret = -1;
        }
    } else {
#if USE_APP_PTR_FOR_CTX
        hc::am_memtracker_update(ptr, device->_deviceId, hipFlags, ctx);
#else
        hc::am_memtracker_update(ptr, device->_deviceId, hipFlags);
#endif
        int peerCnt = 0;
        {
            LockedAccessor_CtxCrit_t crit(ctx->criticalData());
            // the peerCnt always stores self so make sure the trace actually
            peerCnt = crit->peerCnt();
            tprintf(DB_MEM, "  allow access to %d other peer(s)\n", peerCnt - 1);
            if (peerCnt > 1) {
                // printf ("peer self access\n");

                // TODOD - remove me:
                for (auto iter = crit->_peers.begin(); iter != crit->_peers.end(); iter++) {
                    tprintf(DB_MEM, "    allow access to peer: %s%s\n", (*iter)->toString().c_str(),
                            (iter == crit->_peers.begin()) ? " (self)" : "");
                };

                hsa_status_t s =
                    hsa_amd_agents_allow_access(crit->peerCnt(), crit->peerAgents(), NULL, ptr);
                if (s != HSA_STATUS_SUCCESS) {
                    ret = -1;
                }
            }
        }
    }

    return ret;
}


// Allocate a new pointer with am_alloc and share with all valid peers.
// Returns null-ptr if a memory error occurs (either allocation or sharing)
void* allocAndSharePtr(const char* msg, size_t sizeBytes, ihipCtx_t* ctx, bool shareWithAll,
                       unsigned amFlags, unsigned hipFlags, size_t alignment) {
    void* ptr = nullptr;

    auto device = ctx->getWriteableDevice();

#if (__hcc_workweek__ >= 17332)
    if (alignment != 0) {
        ptr = hc::am_aligned_alloc(sizeBytes, device->_acc, amFlags, alignment);
    } else
#endif
    {
        ptr = hc::am_alloc(sizeBytes, device->_acc, amFlags);
    }
    tprintf(DB_MEM, " alloc %s ptr:%p-%p size:%zu on dev:%d\n", msg, ptr,
            static_cast<char*>(ptr) + sizeBytes, sizeBytes, device->_deviceId);

    if (HIP_INIT_ALLOC != -1) {
        // TODO , dont' call HIP API directly here:
        hipMemset(ptr, HIP_INIT_ALLOC, sizeBytes);
    }

    if (ptr != nullptr) {
        int r = sharePtr(ptr, ctx, shareWithAll, hipFlags);
        if (r != 0) {
            ptr = nullptr;
        }
    }

    return ptr;
}

hipError_t ihipHostMalloc(TlsData *tls, void** ptr, size_t sizeBytes, unsigned int flags) {
    hipError_t hip_status = hipSuccess;

    if (HIP_SYNC_HOST_ALLOC) {
        hipDeviceSynchronize();
    }

    auto ctx = ihipGetTlsDefaultCtx();
    if ((ctx == nullptr) || (ptr == nullptr)) {
        hip_status = hipErrorInvalidValue;
    }
    else if (sizeBytes == 0) {
        hip_status = hipSuccess;
        // TODO - should size of 0 return err or be siliently ignored?
    } else {
        unsigned trueFlags = flags;
        if (flags == hipHostMallocDefault) {
            // HCC/ROCM provide a modern system with unified memory and should set both of these
            // flags by default:
            trueFlags = hipHostMallocMapped | hipHostMallocPortable;
        }


        const unsigned supportedFlags = hipHostMallocPortable | hipHostMallocMapped |
                                        hipHostMallocWriteCombined | hipHostMallocCoherent |
                                        hipHostMallocNonCoherent;


        const unsigned coherencyFlags = hipHostMallocCoherent | hipHostMallocNonCoherent;

        if ((flags & ~supportedFlags) || ((flags & coherencyFlags) == coherencyFlags)) {
            *ptr = nullptr;
            // can't specify unsupported flags, can't specify both Coherent + NonCoherent
            hip_status = hipErrorInvalidValue;
        } else {
            auto device = ctx->getWriteableDevice();
#if (__hcc_workweek__ >= 19115)
            //Avoid mapping host pinned memory to all devices by HCC
            unsigned amFlags = amHostUnmapped;
#else
            unsigned amFlags = 0;
#endif
            if (flags & hipHostMallocCoherent) {
                amFlags |= amHostCoherent;
            } else if (flags & hipHostMallocNonCoherent) {
                amFlags |= amHostNonCoherent;
            } else {
                // depends on env variables:
                amFlags |= HIP_HOST_COHERENT ? amHostCoherent : amHostNonCoherent;
            }


            *ptr = hip_internal::allocAndSharePtr(
                (amFlags & amHostCoherent) ? "finegrained_host" : "pinned_host", sizeBytes, ctx,
                true  /*shareWithAll*/, amFlags, flags, 0);

            if (sizeBytes && (*ptr == NULL)) {
                hip_status = hipErrorOutOfMemory;
            }
        }
    }

    if (HIP_SYNC_HOST_ALLOC) {
        hipDeviceSynchronize();
    }
    return hip_status;
}

hipError_t ihipHostFree(TlsData *tls, void* ptr) {

    // Synchronize to ensure all work has finished.
    ihipGetTlsDefaultCtx()->locked_waitAllStreams();  // ignores non-blocking streams, this waits
                                                      // for all activity to finish.

    hipError_t hipStatus = hipErrorInvalidValue;
    if (ptr) {
        hc::accelerator acc;
#if (__hcc_workweek__ >= 17332)
        hc::AmPointerInfo amPointerInfo(NULL, NULL, NULL, 0, acc, 0, 0);
#else
        hc::AmPointerInfo amPointerInfo(NULL, NULL, 0, acc, 0, 0);
#endif
        am_status_t status = hc::am_memtracker_getinfo(&amPointerInfo, ptr);
        if (status == AM_SUCCESS) {
            if (amPointerInfo._hostPointer == ptr) {
                hc::am_free(ptr);
                hipStatus = hipSuccess;
            }
        }
    } else {
        // free NULL pointer succeeds and is common technique to initialize runtime
        hipStatus = hipSuccess;
    }

    return hipStatus;
}


}  // end namespace hip_internal

//-------------------------------------------------------------------------------------------------
//-------------------------------------------------------------------------------------------------
// Memory
//
//
//
// HIP uses several "app*" fields HC memory tracker to track state necessary for the HIP API.
//_appId : DeviceID.  For device mem, this is device where the memory is physically allocated.
//         For host or registered mem, this is the current device when the memory is allocated or
//         registered.  This device will have a GPUVM mapping for the host mem.
//
//_appAllocationFlags : These are flags provided by the user when allocation is performed. They are
//returned to user in hipHostGetFlags and other APIs.
// TODO - add more info here when available.
//
hipError_t hipPointerGetAttributes(hipPointerAttribute_t* attributes, const void* ptr) {
    HIP_INIT_API(hipPointerGetAttributes, attributes, ptr);

    hipError_t e = hipSuccess;
    if ((attributes == nullptr) || (ptr == nullptr)) {
        e = hipErrorInvalidValue;
    } else {
        hc::accelerator acc;
#if (__hcc_workweek__ >= 17332)
        hc::AmPointerInfo amPointerInfo(NULL, NULL, NULL, 0, acc, 0, 0);
#else
        hc::AmPointerInfo amPointerInfo(NULL, NULL, 0, acc, 0, 0);
#endif
        am_status_t status = hc::am_memtracker_getinfo(&amPointerInfo, ptr);
        if (status == AM_SUCCESS) {
            attributes->memoryType =
                amPointerInfo._isInDeviceMem ? hipMemoryTypeDevice : hipMemoryTypeHost;
            attributes->hostPointer = amPointerInfo._hostPointer;
            attributes->devicePointer = amPointerInfo._devicePointer;
            attributes->isManaged = 0;
            if (attributes->memoryType == hipMemoryTypeHost) {
                attributes->hostPointer = (void*)ptr;
            }
            if (attributes->memoryType == hipMemoryTypeDevice) {
                attributes->devicePointer = (void*)ptr;
            }
            attributes->allocationFlags = amPointerInfo._appAllocationFlags;
            attributes->device = amPointerInfo._appId;

            if (attributes->device < -1) {
                e = hipErrorInvalidDevice;
            }
        } else {
            attributes->memoryType = hipMemoryTypeDevice;
            attributes->hostPointer = 0;
            attributes->devicePointer = 0;
            attributes->device = -2;
            attributes->isManaged = 0;
            attributes->allocationFlags = 0;

            e = hipErrorInvalidValue;
        }
    }
    return ihipLogStatus(e);
}


hipError_t hipHostGetDevicePointer(void** devicePointer, void* hostPointer, unsigned flags) {
    HIP_INIT_API(hipHostGetDevicePointer, devicePointer, hostPointer, flags);

    hipError_t e = hipSuccess;

    // Flags must be 0:
    if ((flags != 0) || (devicePointer == nullptr) || (hostPointer == nullptr)) {
        e = hipErrorInvalidValue;
    } else {
        hc::accelerator acc;
        *devicePointer = NULL;
#if (__hcc_workweek__ >= 17332)
        hc::AmPointerInfo amPointerInfo(NULL, NULL, NULL, 0, acc, 0, 0);
#else
        hc::AmPointerInfo amPointerInfo(NULL, NULL, 0, acc, 0, 0);
#endif
        am_status_t status = hc::am_memtracker_getinfo(&amPointerInfo, hostPointer);
        if (status == AM_SUCCESS) {
            *devicePointer =
                static_cast<char*>(amPointerInfo._devicePointer) +
                (static_cast<char*>(hostPointer) - static_cast<char*>(amPointerInfo._hostPointer));
            tprintf(DB_MEM, " host_ptr=%p returned device_pointer=%p\n", hostPointer,
                    *devicePointer);
        } else {
            e = hipErrorOutOfMemory;
        }
    }
    return ihipLogStatus(e);
}


hipError_t hipMalloc(void** ptr, size_t sizeBytes) {
    HIP_INIT_SPECIAL_API(hipMalloc, (TRACE_MEM), ptr, sizeBytes);
    HIP_SET_DEVICE();
    hipError_t hip_status = hipSuccess;

    auto ctx = ihipGetTlsDefaultCtx();
    // return NULL pointer when malloc size is 0
    if ( nullptr == ctx || nullptr == ptr)  {
        hip_status = hipErrorInvalidValue;
    }
    else if (sizeBytes == 0) {
        *ptr = NULL;
        hip_status = hipSuccess;
    } else {
        auto device = ctx->getWriteableDevice();
        *ptr = hip_internal::allocAndSharePtr("device_mem", sizeBytes, ctx, false /*shareWithAll*/,
                                              0 /*amFlags*/, 0 /*hipFlags*/, 0);

        if (sizeBytes && (*ptr == NULL)) {
            hip_status = hipErrorOutOfMemory;
        }
    }


    return ihipLogStatus(hip_status);
}

hipError_t hipExtMallocWithFlags(void** ptr, size_t sizeBytes, unsigned int flags) {
    HIP_INIT_SPECIAL_API(hipExtMallocWithFlags, (TRACE_MEM), ptr, sizeBytes, flags);
    HIP_SET_DEVICE();

#if (__hcc_workweek__ >= 19115)
    hipError_t hip_status = hipSuccess;

    auto ctx = ihipGetTlsDefaultCtx();
    // return NULL pointer when malloc size is 0
    if (sizeBytes == 0) {
        *ptr = NULL;
        hip_status = hipSuccess;
    } else if ((ctx == nullptr) || (ptr == nullptr)) {
        hip_status = hipErrorInvalidValue;
    } else {
        unsigned amFlags = 0;
        if (flags & hipDeviceMallocFinegrained) {
            amFlags = amDeviceFinegrained;
        } else if (flags != hipDeviceMallocDefault) {
            hip_status = hipErrorInvalidValue;
            return ihipLogStatus(hip_status);
        }
        auto device = ctx->getWriteableDevice();
        *ptr = hip_internal::allocAndSharePtr("device_mem", sizeBytes, ctx, false /*shareWithAll*/,
                                              amFlags /*amFlags*/, 0 /*hipFlags*/, 0);

        if (sizeBytes && (*ptr == NULL)) {
            hip_status = hipErrorOutOfMemory;
        }
    }
#else
    hipError_t hip_status = hipErrorOutOfMemory;
#endif

    return ihipLogStatus(hip_status);
}


hipError_t hipHostMalloc(void** ptr, size_t sizeBytes, unsigned int flags) {
    HIP_INIT_SPECIAL_API(hipHostMalloc, (TRACE_MEM), ptr, sizeBytes, flags);
    HIP_SET_DEVICE();
    hipError_t hip_status = hipSuccess;
    hip_status = hip_internal::ihipHostMalloc(tls, ptr, sizeBytes, flags);
    return ihipLogStatus(hip_status);
}

hipError_t hipMallocManaged(void** devPtr, size_t size, unsigned int flags) {
    HIP_INIT_SPECIAL_API(hipMallocManaged, (TRACE_MEM), devPtr, size, flags);
    HIP_SET_DEVICE();
    hipError_t hip_status = hipSuccess;
    if(flags != hipMemAttachGlobal)
        hip_status = hipErrorInvalidValue;
    else
        hip_status = hip_internal::ihipHostMalloc(tls, devPtr, size, hipHostMallocDefault);
    return ihipLogStatus(hip_status);
}

// Deprecated function:
hipError_t hipMallocHost(void** ptr, size_t sizeBytes) { return hipHostMalloc(ptr, sizeBytes, 0); }

// Deprecated function:
hipError_t hipMemAllocHost(void** ptr, size_t sizeBytes) { return hipHostMalloc(ptr, sizeBytes, 0); }

// Deprecated function:
hipError_t hipHostAlloc(void** ptr, size_t sizeBytes, unsigned int flags) {
    return hipHostMalloc(ptr, sizeBytes, flags);
};

hipError_t allocImage(TlsData* tls,hsa_ext_image_geometry_t geometry, int width, int height, int depth, hsa_ext_image_channel_order_t channelOrder, hsa_ext_image_channel_type_t channelType,void ** ptr, hsa_ext_image_data_info_t &imageInfo, int array_size __dparm(0)) {
   auto ctx = ihipGetTlsDefaultCtx();
   if (ctx) {
      hc::accelerator acc = ctx->getDevice()->_acc;
      hsa_agent_t* agent = static_cast<hsa_agent_t*>(acc.get_hsa_agent());
      if (!agent)
         return hipErrorInvalidHandle;
      size_t allocGranularity = 0;
      hsa_amd_memory_pool_t* allocRegion = static_cast<hsa_amd_memory_pool_t*>(acc.get_hsa_am_region());
      hsa_amd_memory_pool_get_info(*allocRegion, HSA_AMD_MEMORY_POOL_INFO_RUNTIME_ALLOC_GRANULE, &allocGranularity);

      size_t rowPitch = getElementSize(channelOrder, channelType) * alignUp(width, IMAGE_PITCH_ALIGNMENT);
      if(HSA_EXT_IMAGE_GEOMETRY_2DA == geometry)
          imageInfo.size = rowPitch * (height == 0 ? 1 : height) * (array_size == 0 ? 1 : array_size) ;
      else
          imageInfo.size = rowPitch * (height == 0 ? 1 : height) * (depth == 0 ? 1 : depth) ;

      imageInfo.alignment = IMAGE_PITCH_ALIGNMENT;
      size_t alignment = imageInfo.alignment <= allocGranularity ? 0 : imageInfo.alignment;
      const unsigned am_flags = 0;
      *ptr = hip_internal::allocAndSharePtr("device_array", imageInfo.size, ctx,
                                                                          false /*shareWithAll*/, am_flags, 0, alignment);
      if (*ptr == NULL) {
         return hipErrorOutOfMemory;
      }
      return hipSuccess;
   }
   else {
      return hipErrorOutOfMemory;
   }
}

// width in bytes
hipError_t ihipMallocPitch(TlsData* tls, void** ptr, size_t* pitch, size_t width, size_t height, size_t depth) {
    hipError_t hip_status = hipSuccess;
    if(ptr==NULL || pitch == NULL){
        return hipErrorInvalidValue;
    }
    hsa_ext_image_data_info_t imageInfo;
    if (depth == 0)
        hip_status = allocImage(tls,HSA_EXT_IMAGE_GEOMETRY_2D,width,height,0,HSA_EXT_IMAGE_CHANNEL_ORDER_R,
                                HSA_EXT_IMAGE_CHANNEL_TYPE_UNSIGNED_INT32,ptr,imageInfo);
    else
        hip_status = allocImage(tls,HSA_EXT_IMAGE_GEOMETRY_3D,width,height,depth,HSA_EXT_IMAGE_CHANNEL_ORDER_R,
                               HSA_EXT_IMAGE_CHANNEL_TYPE_UNSIGNED_INT32,ptr,imageInfo);

    if(hip_status == hipSuccess)
        *pitch = imageInfo.size/(height == 0 ? 1 : height)/(depth == 0 ? 1 : depth);

    return hip_status;
}

// width in bytes
hipError_t hipMallocPitch(void** ptr, size_t* pitch, size_t width, size_t height) {
    HIP_INIT_SPECIAL_API(hipMallocPitch, (TRACE_MEM), ptr, pitch, width, height);
    HIP_SET_DEVICE();
    hipError_t hip_status = hipSuccess;

    if (width == 0 || height == 0) return ihipLogStatus(hipErrorUnknown);

    hip_status = ihipMallocPitch(tls, ptr, pitch, width, height, 0);
    return ihipLogStatus(hip_status);
}

hipError_t hipMemAllocPitch(hipDeviceptr_t* dptr, size_t* pitch, size_t widthInBytes, size_t height, unsigned int elementSizeBytes){
    HIP_INIT_SPECIAL_API(hipMemAllocPitch, (TRACE_MEM), dptr, pitch, widthInBytes, height,elementSizeBytes);
    HIP_SET_DEVICE();

    if (widthInBytes == 0 || height == 0) return ihipLogStatus(hipErrorInvalidValue);

    return ihipLogStatus(ihipMallocPitch(tls, dptr, pitch, widthInBytes, height, 0));
}

hipError_t hipMalloc3D(hipPitchedPtr* pitchedDevPtr, hipExtent extent) {
    HIP_INIT_API(hipMalloc3D, pitchedDevPtr, &extent);
    HIP_SET_DEVICE();
    hipError_t hip_status = hipSuccess;

    if (extent.width == 0 || extent.height == 0) return ihipLogStatus(hipErrorUnknown);
    if (!pitchedDevPtr) return ihipLogStatus(hipErrorInvalidValue);
    void* ptr;
    size_t pitch;

    hip_status =
        ihipMallocPitch(tls, &pitchedDevPtr->ptr, &pitch, extent.width, extent.height, extent.depth);
    if (hip_status == hipSuccess) {
        pitchedDevPtr->pitch = pitch;
        pitchedDevPtr->xsize = extent.width;
        pitchedDevPtr->ysize = extent.height;
    }
    return ihipLogStatus(hip_status);
}

hipChannelFormatDesc hipCreateChannelDesc(int x, int y, int z, int w, hipChannelFormatKind f) {
    hipChannelFormatDesc cd;
    cd.x = x;
    cd.y = y;
    cd.z = z;
    cd.w = w;
    cd.f = f;
    return cd;
}

extern void getChannelOrderAndType(const hipChannelFormatDesc& desc,
                                   enum hipTextureReadMode readMode,
                                   hsa_ext_image_channel_order_t* channelOrder,
                                   hsa_ext_image_channel_type_t* channelType);

hipError_t GetImageInfo(hsa_ext_image_geometry_t geometry,int width, int height, int depth, hipChannelFormatDesc desc, hsa_ext_image_data_info_t &imageInfo,int array_size __dparm(0))
{
    hsa_ext_image_channel_order_t channelOrder;
    hsa_ext_image_channel_type_t channelType;
    getChannelOrderAndType(desc, hipReadModeElementType, &channelOrder, &channelType);

    size_t rowPitch = getElementSize(channelOrder, channelType) * alignUp(width, IMAGE_PITCH_ALIGNMENT);
    if(HSA_EXT_IMAGE_GEOMETRY_2DA == geometry)
       imageInfo.size = rowPitch * (height == 0 ? 1 : height) * (array_size == 0 ? 1 : array_size);
    else
       imageInfo.size = rowPitch * (height == 0 ? 1 : height) * (depth == 0 ? 1 : depth);
    imageInfo.alignment = IMAGE_PITCH_ALIGNMENT;
    return hipSuccess;
}

hipError_t GetImageInfo(hsa_ext_image_geometry_t geometry,size_t width, size_t height, size_t depth, hsa_ext_image_channel_order_t channelOrder, hsa_ext_image_channel_type_t channelType, hsa_ext_image_data_info_t &imageInfo,size_t array_size __dparm(0))
{

    size_t rowPitch = getElementSize(channelOrder, channelType) * alignUp(width, IMAGE_PITCH_ALIGNMENT);

    if(HSA_EXT_IMAGE_GEOMETRY_2DA == geometry)
       imageInfo.size = rowPitch * (height == 0 ? 1 : height) * (array_size == 0 ? 1 : array_size);
    else
       imageInfo.size = rowPitch * (height == 0 ? 1 : height) * (depth == 0 ? 1 : depth);

    imageInfo.alignment = IMAGE_PITCH_ALIGNMENT;

    return hipSuccess;
}

hipError_t ihipArrayToImageFormat(hipArray_Format format,hsa_ext_image_channel_type_t &channelType) {
   switch (format) {
       case HIP_AD_FORMAT_UNSIGNED_INT8:
          channelType = HSA_EXT_IMAGE_CHANNEL_TYPE_UNSIGNED_INT8;
          break;
       case HIP_AD_FORMAT_UNSIGNED_INT16:
          channelType = HSA_EXT_IMAGE_CHANNEL_TYPE_UNSIGNED_INT16;
          break;
       case HIP_AD_FORMAT_UNSIGNED_INT32:
          channelType = HSA_EXT_IMAGE_CHANNEL_TYPE_UNSIGNED_INT32;
          break;
       case HIP_AD_FORMAT_SIGNED_INT8:
          channelType = HSA_EXT_IMAGE_CHANNEL_TYPE_SIGNED_INT8;
          break;
       case HIP_AD_FORMAT_SIGNED_INT16:
          channelType = HSA_EXT_IMAGE_CHANNEL_TYPE_SIGNED_INT16;
          break;
       case HIP_AD_FORMAT_SIGNED_INT32:
          channelType = HSA_EXT_IMAGE_CHANNEL_TYPE_SIGNED_INT32;
          break;
       case HIP_AD_FORMAT_HALF:
          channelType = HSA_EXT_IMAGE_CHANNEL_TYPE_HALF_FLOAT;
          break;
       case HIP_AD_FORMAT_FLOAT:
          channelType = HSA_EXT_IMAGE_CHANNEL_TYPE_FLOAT;
          break;
       default:
          return hipErrorUnknown;
          break;
   }
   return hipSuccess;
}

hipError_t hipArrayCreate(hipArray** array, const HIP_ARRAY_DESCRIPTOR* pAllocateArray) {
    HIP_INIT_SPECIAL_API(hipArrayCreate, (TRACE_MEM), array, pAllocateArray);
    HIP_SET_DEVICE();
    hipError_t hip_status = hipSuccess;
    if (pAllocateArray->Width > 0) {
        *array = (hipArray*)malloc(sizeof(hipArray));
        array[0]->width = pAllocateArray->Width;
        array[0]->height = pAllocateArray->Height;
        array[0]->Format = pAllocateArray->Format;
        array[0]->NumChannels = pAllocateArray->NumChannels;
        array[0]->isDrv = true;
        array[0]->textureType = hipTextureType2D;
        void** ptr = &array[0]->data;
        hsa_ext_image_channel_type_t channelType;
        hsa_ext_image_channel_order_t channelOrder;

        hip_status = ihipArrayToImageFormat(pAllocateArray->Format,channelType);
        if(hipSuccess != hip_status)
           return ihipLogStatus(hip_status);

        if (pAllocateArray->NumChannels == 4) {
           channelOrder = HSA_EXT_IMAGE_CHANNEL_ORDER_RGBA;
        } else if (pAllocateArray->NumChannels == 2) {
           channelOrder = HSA_EXT_IMAGE_CHANNEL_ORDER_RG;
        } else if (pAllocateArray->NumChannels == 1) {
           channelOrder = HSA_EXT_IMAGE_CHANNEL_ORDER_R;
        }
        hsa_ext_image_data_info_t imageInfo;
        return ihipLogStatus(allocImage(tls,HSA_EXT_IMAGE_GEOMETRY_2D,pAllocateArray->Width,
                                pAllocateArray->Height,0,channelOrder,channelType,ptr,imageInfo));
    } else {
        return ihipLogStatus(hipErrorInvalidValue);
    }
}

hipError_t hipMallocArray(hipArray** array, const hipChannelFormatDesc* desc, size_t width,
                          size_t height, unsigned int flags) {
    HIP_INIT_SPECIAL_API(hipMallocArray, (TRACE_MEM), array, desc, width, height, flags);
    HIP_SET_DEVICE();
    hipError_t hip_status = hipSuccess;
    if (width > 0) {
        *array = (hipArray*)malloc(sizeof(hipArray));
        array[0]->type = flags;
        array[0]->width = width;
        array[0]->height = height;
        array[0]->depth = 1;
        array[0]->desc = *desc;
        array[0]->isDrv = false;
        array[0]->textureType = hipTextureType2D;
        void** ptr = &array[0]->data;

        hsa_ext_image_channel_order_t channelOrder;
        hsa_ext_image_channel_type_t channelType;
        getChannelOrderAndType(*desc, hipReadModeElementType, &channelOrder, &channelType);
        hsa_ext_image_data_info_t imageInfo;
        switch (flags) {
            case hipArrayLayered:
            case hipArrayCubemap:
            case hipArraySurfaceLoadStore:
            case hipArrayTextureGather:
               assert(0);
               break;
            case hipArrayDefault:
            default:
               hip_status = allocImage(tls,HSA_EXT_IMAGE_GEOMETRY_2D,width,height,0,channelOrder,channelType,ptr,imageInfo);
               break;
        }
    } else {
        hip_status = hipErrorInvalidValue;
    }
    return ihipLogStatus(hip_status);
}

hipError_t hipArray3DCreate(hipArray** array, const HIP_ARRAY3D_DESCRIPTOR* pAllocateArray) {
    HIP_INIT_SPECIAL_API(hipArray3DCreate, (TRACE_MEM), array, pAllocateArray);
    hipError_t hip_status = hipSuccess;

    *array = (hipArray*)malloc(sizeof(hipArray));
    array[0]->type = pAllocateArray->Flags;
    array[0]->width = pAllocateArray->Width;
    array[0]->height = pAllocateArray->Height;
    array[0]->depth = pAllocateArray->Depth;
    array[0]->Format = pAllocateArray->Format;
    array[0]->NumChannels = pAllocateArray->NumChannels;
    array[0]->isDrv = true;
    void** ptr = &array[0]->data;

    hsa_ext_image_channel_order_t channelOrder;
    if (pAllocateArray->NumChannels == 4) {
       channelOrder = HSA_EXT_IMAGE_CHANNEL_ORDER_RGBA;
    } else if (pAllocateArray->NumChannels == 2) {
       channelOrder = HSA_EXT_IMAGE_CHANNEL_ORDER_RG;
    } else if (pAllocateArray->NumChannels == 1) {
       channelOrder = HSA_EXT_IMAGE_CHANNEL_ORDER_R;
    }

    hsa_ext_image_channel_type_t channelType;
    hip_status = ihipArrayToImageFormat(pAllocateArray->Format,channelType);
    hsa_ext_image_data_info_t imageInfo;
    switch (pAllocateArray->Flags) {
       case hipArrayLayered:
          hip_status = allocImage(tls,HSA_EXT_IMAGE_GEOMETRY_2DA,pAllocateArray->Width,pAllocateArray->Height,0,
                                  channelOrder,channelType,ptr,imageInfo,pAllocateArray->Depth);
          array[0]->textureType = hipTextureType2DLayered;
          break;
       case hipArraySurfaceLoadStore:
       case hipArrayTextureGather:
          assert(0);
          break;
       case hipArrayDefault:
       case hipArrayCubemap:
       default:
          array[0]->type = hipArrayCubemap;
          hip_status = allocImage(tls,HSA_EXT_IMAGE_GEOMETRY_3D,pAllocateArray->Width,pAllocateArray->Height,
                                  pAllocateArray->Depth,channelOrder,channelType,ptr,imageInfo);
          array[0]->textureType = hipTextureType3D;
          break;
    }

    return ihipLogStatus(hip_status);
}

hipError_t hipMalloc3DArray(hipArray** array, const struct hipChannelFormatDesc* desc,
                            struct hipExtent extent, unsigned int flags) {

    HIP_INIT_API(hipMalloc3DArray, array, desc, &extent, flags);
    HIP_SET_DEVICE();
    hipError_t hip_status = hipSuccess;

    if(array==NULL ){
        return ihipLogStatus(hipErrorInvalidValue);
    }
    *array = (hipArray*)malloc(sizeof(hipArray));
    array[0]->type = flags;
    array[0]->width = extent.width;
    array[0]->height = extent.height;
    array[0]->depth = extent.depth;
    array[0]->desc = *desc;
    array[0]->isDrv = false;
    void** ptr = &array[0]->data;
    hsa_ext_image_channel_order_t channelOrder;
    hsa_ext_image_channel_type_t channelType;
    getChannelOrderAndType(*desc, hipReadModeElementType, &channelOrder, &channelType);
    hsa_ext_image_data_info_t imageInfo;
    switch (flags) {
       case hipArrayLayered:
          hip_status = allocImage(tls,HSA_EXT_IMAGE_GEOMETRY_2DA,extent.width,extent.height,0,channelOrder,channelType,ptr,imageInfo,extent.depth);
          array[0]->textureType = hipTextureType2DLayered;
          break;
       case hipArraySurfaceLoadStore:
       case hipArrayTextureGather:
          assert(0);
          break;
       case hipArrayDefault:
       case hipArrayCubemap:
       default:
          array[0]->type = hipArrayCubemap;
          hip_status = allocImage(tls,HSA_EXT_IMAGE_GEOMETRY_3D,extent.width,extent.height,extent.depth,channelOrder,channelType,ptr,imageInfo);
          array[0]->textureType = hipTextureType3D;
          break;
    }
    return ihipLogStatus(hip_status);
}

hipError_t hipHostGetFlags(unsigned int* flagsPtr, void* hostPtr) {
    HIP_INIT_API(hipHostGetFlags, flagsPtr, hostPtr);

    hipError_t hip_status = hipSuccess;

    hc::accelerator acc;
#if (__hcc_workweek__ >= 17332)
    hc::AmPointerInfo amPointerInfo(NULL, NULL, NULL, 0, acc, 0, 0);
#else
    hc::AmPointerInfo amPointerInfo(NULL, NULL, 0, acc, 0, 0);
#endif
    am_status_t status = hc::am_memtracker_getinfo(&amPointerInfo, hostPtr);
    if (status == AM_SUCCESS) {
        *flagsPtr = amPointerInfo._appAllocationFlags;
        //0 is valid flag hipHostMallocDefault, and during hipHostMalloc if unsupported flags are passed as parameter it throws error
        hip_status = hipSuccess;
        tprintf(DB_MEM, " %s: host ptr=%p\n", __func__, hostPtr);
    } else {
        hip_status = hipErrorInvalidValue;
    }
    return ihipLogStatus(hip_status);
}


// TODO - need to fix several issues here related to P2P access, host memory fallback.
hipError_t hipHostRegister(void* hostPtr, size_t sizeBytes, unsigned int flags) {
    HIP_INIT_API(hipHostRegister, hostPtr, sizeBytes, flags);

    hipError_t hip_status = hipSuccess;

    auto ctx = ihipGetTlsDefaultCtx();
    if (hostPtr == NULL) {
        return ihipLogStatus(hipErrorInvalidValue);
    }

    hc::accelerator acc;
#if (__hcc_workweek__ >= 17332)
    hc::AmPointerInfo amPointerInfo(NULL, NULL, NULL, 0, acc, 0, 0);
#else
    hc::AmPointerInfo amPointerInfo(NULL, NULL, 0, acc, 0, 0);
#endif
    am_status_t am_status = hc::am_memtracker_getinfo(&amPointerInfo, hostPtr);

    if (am_status == AM_SUCCESS) {
        hip_status = hipErrorHostMemoryAlreadyRegistered;
    } else {
        auto ctx = ihipGetTlsDefaultCtx();
        if (hostPtr == NULL) {
            return ihipLogStatus(hipErrorInvalidValue);
        }
        // TODO-test : multi-gpu access to registered host memory.
        if (ctx) {
            if ((flags == hipHostRegisterDefault) || (flags & hipHostRegisterPortable) ||
                (flags & hipHostRegisterMapped) || (flags == hipExtHostRegisterCoarseGrained)) {
                auto device = ctx->getWriteableDevice();
                std::vector<hc::accelerator> vecAcc;
                for (int i = 0; i < g_deviceCnt; i++) {
                    vecAcc.push_back(ihipGetDevice(i)->_acc);
                }
#if (__hcc_workweek__ >= 19183)
                if(flags & hipExtHostRegisterCoarseGrained) {
                    am_status = hc::am_memory_host_lock(device->_acc, hostPtr, sizeBytes, &vecAcc[0],
                                                    vecAcc.size());
                } else {
                    am_status = hc::am_memory_host_lock_with_flag(device->_acc, hostPtr, sizeBytes, &vecAcc[0],
                                                    vecAcc.size());
                }
#else
                am_status = hc::am_memory_host_lock(device->_acc, hostPtr, sizeBytes, &vecAcc[0],
                                                    vecAcc.size());
#endif
                if ( am_status == AM_SUCCESS ) {
                     am_status = hc::am_memtracker_getinfo(&amPointerInfo, hostPtr);

                if ( am_status == AM_SUCCESS ) {
                    void *devPtr = amPointerInfo._devicePointer;
 #if USE_APP_PTR_FOR_CTX
                    hc::am_memtracker_update(hostPtr, device->_deviceId, flags, ctx);
                    hc::am_memtracker_update(devPtr, device->_deviceId, flags, ctx);
 #else
                    hc::am_memtracker_update(hostPtr, device->_deviceId, flags);
                    hc::am_memtracker_update(devPtr, device->_deviceId, flags);
 #endif
                    tprintf(DB_MEM, " %s registered ptr=%p and allowed access to %zu peers\n", __func__,
                                 hostPtr, vecAcc.size());
                };
                };
                if (am_status == AM_SUCCESS) {
                    hip_status = hipSuccess;
                } else {
                    hip_status = hipErrorOutOfMemory;
                }
            } else {
                hip_status = hipErrorInvalidValue;
            }
        }
    }
    return ihipLogStatus(hip_status);
}

hipError_t hipHostUnregister(void* hostPtr) {
    HIP_INIT_API(hipHostUnregister, hostPtr);
    auto ctx = ihipGetTlsDefaultCtx();
    hipError_t hip_status = hipSuccess;
    if (hostPtr == NULL) {
        hip_status = hipErrorInvalidValue;
    } else {
        auto device = ctx->getWriteableDevice();
        am_status_t am_status = hc::am_memory_host_unlock(device->_acc, hostPtr);
        tprintf(DB_MEM, " %s unregistered ptr=%p\n", __func__, hostPtr);
        if (am_status != AM_SUCCESS) {
            hip_status = hipErrorHostMemoryNotRegistered;
        }
    }
    return ihipLogStatus(hip_status);
}

namespace hip_impl {
hipError_t hipMemcpyToSymbol(void* dst, const void* src, size_t count,
                             size_t offset, hipMemcpyKind kind,
                             const char* symbol_name) {
    HIP_INIT_SPECIAL_API(hipMemcpyToSymbol, (TRACE_MCMD), symbol_name, src,
                         count, offset, kind);

    tprintf(DB_MEM, " symbol '%s' resolved to address:%p\n", symbol_name, dst);

    if (dst == nullptr) {
        return ihipLogStatus(hipErrorInvalidSymbol);
    }

    if (kind == hipMemcpyDeviceToHost || kind == hipMemcpyHostToHost) {
     	return ihipLogStatus(hipErrorInvalidMemcpyDirection);
    } else if (kind == hipMemcpyDeviceToDevice) {
     	return ihipLogStatus(hipErrorInvalidValue);
    }

    return ihipLogStatus(hip_internal::memcpySync(static_cast<char*>(dst)+offset, src, count, kind,
                                                  hipStreamNull));
}

hipError_t hipMemcpyFromSymbol(void* dst, const void* src, size_t count,
                               size_t offset, hipMemcpyKind kind,
                               const char* symbol_name) {
    HIP_INIT_SPECIAL_API(hipMemcpyFromSymbol, (TRACE_MCMD), symbol_name, dst,
                         count, offset, kind);

    tprintf(DB_MEM, " symbol '%s' resolved to address:%p\n", symbol_name, dst);

    if (src == nullptr || dst == nullptr) {
        return ihipLogStatus(hipErrorInvalidSymbol);
    }

    if (kind == hipMemcpyHostToDevice || kind == hipMemcpyHostToHost) {
     	return ihipLogStatus(hipErrorInvalidMemcpyDirection);
    } else if (kind == hipMemcpyDeviceToDevice) {
     	return ihipLogStatus(hipErrorInvalidValue);
    }

    return ihipLogStatus(hip_internal::memcpySync(dst, static_cast<const char*>(src)+offset, count, kind,
                                                  hipStreamNull));
}


hipError_t hipMemcpyToSymbolAsync(void* dst, const void* src, size_t count,
                                  size_t offset, hipMemcpyKind kind,
                                  hipStream_t stream, const char* symbol_name) {
    HIP_INIT_SPECIAL_API(hipMemcpyToSymbolAsync, (TRACE_MCMD), symbol_name, src,
                         count, offset, kind, stream);

    tprintf(DB_MEM, " symbol '%s' resolved to address:%p\n", symbol_name, dst);

    if (dst == nullptr) {
        return ihipLogStatus(hipErrorInvalidSymbol);
    }

    if (kind == hipMemcpyDeviceToHost || kind == hipMemcpyHostToHost) {
     	return ihipLogStatus(hipErrorInvalidMemcpyDirection);
    } else if (kind == hipMemcpyDeviceToDevice) {
     	return ihipLogStatus(hipErrorInvalidValue);
    }

    hipError_t e = hipSuccess;
    if (stream) {
        try {
            hip_internal::memcpyAsync(static_cast<char*>(dst)+offset, src, count, kind, stream);
        } catch (ihipException& ex) {
            e = ex._code;
        }
    } else {
        e = hipErrorInvalidValue;
    }

    return ihipLogStatus(e);
}

hipError_t hipMemcpyFromSymbolAsync(void* dst, const void* src, size_t count,
                                    size_t offset, hipMemcpyKind kind,
                                    hipStream_t stream, const char* symbol_name) {
    HIP_INIT_SPECIAL_API(hipMemcpyFromSymbolAsync, (TRACE_MCMD), symbol_name,
                         dst, count, offset, kind, stream);

    tprintf(DB_MEM, " symbol '%s' resolved to address:%p\n", symbol_name, src);

    if (src == nullptr || dst == nullptr) {
        return ihipLogStatus(hipErrorInvalidSymbol);
    }

    if (kind == hipMemcpyHostToDevice || kind == hipMemcpyHostToHost) {
     	return ihipLogStatus(hipErrorInvalidMemcpyDirection);
    } else if (kind == hipMemcpyDeviceToDevice) {
     	return ihipLogStatus(hipErrorInvalidValue);
    }

    hipError_t e = hipSuccess;
    stream = ihipSyncAndResolveStream(stream);
    if (stream) {
        try {
            hip_internal::memcpyAsync(dst, static_cast<const char*>(src)+offset, count, kind, stream);
        } catch (ihipException& ex) {
            e = ex._code;
        }
    } else {
        e = hipErrorInvalidValue;
    }

    return ihipLogStatus(e);
}
} // Namespace hip_impl.

//---
hipError_t hipMemcpy(void* dst, const void* src, size_t sizeBytes, hipMemcpyKind kind) {
    HIP_INIT_SPECIAL_API(hipMemcpy, (TRACE_MCMD), dst, src, sizeBytes, kind);

    return ihipLogStatus(hip_internal::memcpySync(dst, src, sizeBytes, kind,
                                                  hipStreamNull));
}

hipError_t hipMemcpyHtoD(hipDeviceptr_t dst, void* src, size_t sizeBytes) {
    HIP_INIT_SPECIAL_API(hipMemcpyHtoD, (TRACE_MCMD), dst, src, sizeBytes);

    return ihipLogStatus(hip_internal::memcpySync(dst, src, sizeBytes,
                                                  hipMemcpyHostToDevice,
                                                  hipStreamNull));
}

hipError_t hipMemcpyDtoH(void* dst, hipDeviceptr_t src, size_t sizeBytes) {
    HIP_INIT_SPECIAL_API(hipMemcpyDtoH, (TRACE_MCMD), dst, src, sizeBytes);

    return ihipLogStatus(hip_internal::memcpySync(dst, src, sizeBytes,
                                                  hipMemcpyDeviceToHost,
                                                  hipStreamNull));
}

hipError_t hipMemcpyDtoD(hipDeviceptr_t dst, hipDeviceptr_t src, size_t sizeBytes) {
    HIP_INIT_SPECIAL_API(hipMemcpyDtoD, (TRACE_MCMD), dst, src, sizeBytes);

    return ihipLogStatus(hip_internal::memcpySync(dst, src, sizeBytes,
                                                  hipMemcpyDeviceToDevice,
                                                  hipStreamNull));
}

hipError_t hipMemcpyHtoH(void* dst, void* src, size_t sizeBytes) {
    HIP_INIT_SPECIAL_API(hipMemcpyHtoH, (TRACE_MCMD), dst, src, sizeBytes);

    return ihipLogStatus(hip_internal::memcpySync(dst, src, sizeBytes,
                                                  hipMemcpyHostToHost,
                                                  hipStreamNull));
}

hipError_t hipMemcpyWithStream(void* dst, const void* src, size_t sizeBytes,
                               hipMemcpyKind kind, hipStream_t stream) {
    HIP_INIT_SPECIAL_API(hipMemcpyWithStream, (TRACE_MCMD), dst, src, sizeBytes,
                         kind, stream);

    return ihipLogStatus(hip_internal::memcpySync(dst, src, sizeBytes, kind,
                                                  stream));
}

hipError_t hipMemcpyAsync(void* dst, const void* src, size_t sizeBytes, hipMemcpyKind kind,
                          hipStream_t stream) {
    HIP_INIT_SPECIAL_API(hipMemcpyAsync, (TRACE_MCMD), dst, src, sizeBytes, kind, stream);

    return ihipLogStatus(hip_internal::memcpyAsync(dst, src, sizeBytes, kind, stream));
}

hipError_t hipMemcpyHtoDAsync(hipDeviceptr_t dst, void* src, size_t sizeBytes, hipStream_t stream) {
    HIP_INIT_SPECIAL_API(hipMemcpyHtoDAsync, (TRACE_MCMD), dst, src, sizeBytes, stream);

    return ihipLogStatus(
        hip_internal::memcpyAsync(dst, src, sizeBytes, hipMemcpyHostToDevice, stream));
}

hipError_t hipMemcpyDtoDAsync(hipDeviceptr_t dst, hipDeviceptr_t src, size_t sizeBytes,
                              hipStream_t stream) {
    HIP_INIT_SPECIAL_API(hipMemcpyDtoDAsync, (TRACE_MCMD), dst, src, sizeBytes, stream);

    return ihipLogStatus(
        hip_internal::memcpyAsync(dst, src, sizeBytes, hipMemcpyDeviceToDevice, stream));
}

hipError_t hipMemcpyDtoHAsync(void* dst, hipDeviceptr_t src, size_t sizeBytes, hipStream_t stream) {
    HIP_INIT_SPECIAL_API(hipMemcpyDtoHAsync, (TRACE_MCMD), dst, src, sizeBytes, stream);

    return ihipLogStatus(
        hip_internal::memcpyAsync(dst, src, sizeBytes, hipMemcpyDeviceToHost, stream));
}

hipError_t hipMemcpy2DToArray(hipArray* dst, size_t wOffset, size_t hOffset, const void* src,
                              size_t spitch, size_t width, size_t height, hipMemcpyKind kind) {
    HIP_INIT_SPECIAL_API(hipMemcpy2DToArray, (TRACE_MCMD), dst, wOffset, hOffset, src, spitch, width, height, kind);

    hipStream_t stream = ihipSyncAndResolveStream(hipStreamNull);

    hipError_t e = hipSuccess;

    size_t byteSize;
    if (dst) {
        switch (dst[0].desc.f) {
            case hipChannelFormatKindSigned:
                byteSize = sizeof(int);
                break;
            case hipChannelFormatKindUnsigned:
                byteSize = sizeof(unsigned int);
                break;
            case hipChannelFormatKindFloat:
                byteSize = sizeof(float);
                break;
            case hipChannelFormatKindNone:
                byteSize = sizeof(size_t);
                break;
            default:
                byteSize = 0;
                break;
        }
    } else {
        return ihipLogStatus(hipErrorUnknown);
    }

    if ((wOffset + width > (dst->width * byteSize)) || width > spitch) {
        return ihipLogStatus(hipErrorUnknown);
    }

    size_t src_w = spitch;
    size_t dst_w = (dst->width) * byteSize;

    try {
        for (int i = 0; i < height; ++i) {
            stream->locked_copySync((unsigned char*)dst->data + i * dst_w,
                                    (unsigned char*)src + i * src_w, width, kind);
        }
    } catch (ihipException& ex) {
        e = ex._code;
    }

    return ihipLogStatus(e);
}

hipError_t hipMemcpyToArray(hipArray* dst, size_t wOffset, size_t hOffset, const void* src,
                            size_t count, hipMemcpyKind kind) {
    HIP_INIT_SPECIAL_API(hipMemcpyToArray, (TRACE_MCMD), dst, wOffset, hOffset, src, count, kind);

    hipStream_t stream = ihipSyncAndResolveStream(hipStreamNull);

    hipError_t e = hipSuccess;

    try {
        stream->locked_copySync((char*)dst->data + wOffset, src, count, kind);
    } catch (ihipException& ex) {
        e = ex._code;
    }

    return ihipLogStatus(e);
}

hipError_t hipMemcpyFromArray(void* dst, hipArray_const_t srcArray, size_t wOffset, size_t hOffset,
                              size_t count, hipMemcpyKind kind) {
    HIP_INIT_SPECIAL_API(hipMemcpyFromArray, (TRACE_MCMD), dst, srcArray, wOffset, hOffset, count, kind);

    hipStream_t stream = ihipSyncAndResolveStream(hipStreamNull);

    hipError_t e = hipSuccess;

    try {
        stream->locked_copySync((char*)dst, (char*)srcArray->data + wOffset, count, kind);
    } catch (ihipException& ex) {
        e = ex._code;
    }

    return ihipLogStatus(e);
}

hipError_t hipMemcpyHtoA(hipArray* dstArray, size_t dstOffset, const void* srcHost, size_t count) {
    HIP_INIT_SPECIAL_API(hipMemcpyHtoA, (TRACE_MCMD), dstArray, dstOffset, srcHost, count);

    hipStream_t stream = ihipSyncAndResolveStream(hipStreamNull);

    hipError_t e = hipSuccess;
    try {
        stream->locked_copySync((char*)dstArray->data + dstOffset, srcHost, count,
                                hipMemcpyHostToDevice);
    } catch (ihipException& ex) {
        e = ex._code;
    }

    return ihipLogStatus(e);
}

hipError_t hipMemcpyAtoH(void* dst, hipArray* srcArray, size_t srcOffset, size_t count) {
    HIP_INIT_SPECIAL_API(hipMemcpyAtoH, (TRACE_MCMD), dst, srcArray, srcOffset, count);

    hipStream_t stream = ihipSyncAndResolveStream(hipStreamNull);

    hipError_t e = hipSuccess;

    try {
        stream->locked_copySync((char*)dst, (char*)srcArray->data + srcOffset, count,
                                hipMemcpyDeviceToHost);
    } catch (ihipException& ex) {
        e = ex._code;
    }

    return ihipLogStatus(e);
}

int getByteSizeFromFormat(const hipChannelFormatDesc& desc){
    int byteSize =0;
    switch (desc.f) {
        case hipChannelFormatKindUnsigned:
            switch (desc.x) {
                case 32:
                    byteSize = sizeof(uint32_t);
                    break;
                case 16:
                    byteSize = sizeof(uint16_t);
                    break;
                case 8:
                    byteSize = sizeof(uint8_t);
                    break;
                default:
                    byteSize = sizeof(uint32_t);
            }
            break;
        case hipChannelFormatKindSigned:
            switch (desc.x) {
                case 32:
                    byteSize = sizeof(int32_t);
                    break;
                case 16:
                    byteSize = sizeof(int16_t);
                    break;
                case 8:
                    byteSize = sizeof(int8_t);
                    break;
                default:
                    byteSize = sizeof(int32_t);
            }
            break;
        case hipChannelFormatKindFloat:
            switch (desc.x) {
                case 32:
                    byteSize = sizeof(float);
                    break;
                case 16:
                    byteSize = sizeof(_Float16);
                    break;
                default:
                    byteSize = sizeof(float);
            }
            break;
        case hipChannelFormatKindNone:
        default:
            break;
    }
    return byteSize;
}

hipError_t ihipMemcpy3D(const struct hipMemcpy3DParms* p, hipStream_t stream, bool isAsync) {
    hipError_t e = hipSuccess;
    if(p) {
        size_t dstByteSize, srcByteSize, copyWidth, copyHeight, copyDepth, widthInBytes, srcPitch, dstPitch, srcYsize, dstYsize;
        size_t srcXoffset, srcYoffset, srcZoffset, dstXoffset, dstYoffset, dstZoffset;
        size_t srcWidth, srcHeight, srcDepth, dstWidth, dstHeight, dstDepth;

        void* srcPtr, *dstPtr;
        bool copyWidthUpdate= false;
        copyDepth = p->extent.depth;
        copyHeight = p->extent.height;
        copyWidth =  p->extent.width; // in bytes ?
        dstXoffset = p->dstPos.x;
        dstYoffset = p->dstPos.y;
        dstZoffset = p->dstPos.z;
        srcXoffset = p->srcPos.x;
        srcYoffset = p->srcPos.y;
        srcZoffset = p->srcPos.z;
        if (p->dstArray != nullptr) {
            if ((p->dstArray->isDrv == true) ||( p->dstPtr.ptr!= nullptr)){
                return hipErrorInvalidValue;
            }
            // Array destination
            dstByteSize = getByteSizeFromFormat(p->dstArray->desc);
            hipChannelFormatDesc desc;
            desc = p->dstArray->desc;
            dstPtr = p->dstArray->data;
            dstWidth = p->dstArray->width;
            dstHeight = p->dstArray->height;
            dstDepth = p->dstArray->depth;
            dstPitch = dstByteSize * alignUp(dstWidth, IMAGE_PITCH_ALIGNMENT);
            if(!copyWidthUpdate) {
                copyWidth = copyWidth * dstByteSize;
                copyWidthUpdate = true;
            }
        } else {
            //Non Array destination
            dstPtr = p->dstPtr.ptr;
            dstWidth = p->dstPtr.xsize;
            dstHeight = p->dstPtr.ysize;
            dstPitch = p->dstPtr.pitch;
        }

        if (p->srcArray != nullptr) {
            if ((p->srcArray->isDrv == true) ||( p->srcPtr.ptr!= nullptr)){
                return hipErrorInvalidValue;
            }
            // Array source
            srcByteSize = getByteSizeFromFormat(p->srcArray->desc);
            hipChannelFormatDesc desc;
            desc = p->srcArray->desc;
            srcPtr = p->srcArray->data;
            srcWidth = p->srcArray->width;
            srcHeight = p->srcArray->height;
            srcDepth = p->srcArray->depth;
            srcPitch = srcByteSize * alignUp(srcWidth, IMAGE_PITCH_ALIGNMENT);
            if(!copyWidthUpdate) {
                copyWidth = copyWidth * srcByteSize;
                copyWidthUpdate = true;
            }
        } else {
            //Non Array source
            srcPtr = p->srcPtr.ptr;
            srcWidth = p->srcPtr.xsize;
            srcHeight = p->srcPtr.ysize;
            srcPitch = p->srcPtr.pitch;
        }

        stream = ihipSyncAndResolveStream(stream);
        try {
            if((copyWidth == dstPitch) && (copyWidth == srcPitch)&& (copyHeight == dstHeight) &&(copyHeight == srcHeight)) {
                if(isAsync)
                    stream->locked_copyAsync((void*)dstPtr, (void*)srcPtr, copyWidth*copyHeight*copyDepth, p->kind);
                else
                    stream->locked_copySync((void*)dstPtr, (void*)srcPtr, copyWidth*copyHeight*copyDepth, p->kind, false);
            } else {
                for (int i = 0; i < copyDepth; i++) {
                    for (int j = 0; j < copyHeight; j++) {
                        unsigned char* src =
                             (unsigned char*)srcPtr + (i + srcZoffset) * srcHeight * srcPitch + (j + srcYoffset) * srcPitch + srcXoffset;
                        unsigned char* dst =
                             (unsigned char*)dstPtr + (i + dstZoffset) * dstHeight * dstPitch + (j + dstYoffset) * dstPitch + dstXoffset;
                        if(isAsync)
                            stream->locked_copyAsync(dst, src, copyWidth, p->kind);
                        else
                            stream->locked_copySync(dst, src, copyWidth, p->kind);
                     }
                }
           }
        } catch (ihipException ex) {
            e = ex._code;
        }
    } else {
        e = hipErrorInvalidValue;
    }
    return e;
}

hipError_t hipMemcpy3D(const struct hipMemcpy3DParms* p) {
    HIP_INIT_SPECIAL_API(hipMemcpy3D, (TRACE_MCMD), p);
    hipError_t e = hipSuccess;
    e = ihipMemcpy3D(p, hipStreamNull, false);
    return ihipLogStatus(e);
}

hipError_t hipMemcpy3DAsync(const struct hipMemcpy3DParms* p, hipStream_t stream) {
    HIP_INIT_SPECIAL_API(hipMemcpy3DAsync, (TRACE_MCMD), p, stream);
    hipError_t e = hipSuccess;
    e = ihipMemcpy3D(p, stream, true);
    return ihipLogStatus(e);
}

namespace {
template <uint32_t block_dim, uint32_t items_per_lane,
          typename RandomAccessIterator, typename N, typename T>
__global__ void hip_fill_n(RandomAccessIterator f, N n, T value) {
    const auto grid_dim = gridDim.x * blockDim.x * items_per_lane;
    const auto gidx = blockIdx.x * block_dim + threadIdx.x;

    size_t idx = gidx * items_per_lane;
    while (idx + items_per_lane <= n) {
        for (auto i = 0u; i != items_per_lane; ++i) {
            __builtin_nontemporal_store(value, &f[idx + i]);
        }
        idx += grid_dim;
    }

    if (gidx < n % grid_dim) {
        __builtin_nontemporal_store(value, &f[n - gidx - 1]);
    }
}

template <typename T, typename std::enable_if<std::is_integral<T>{}>::type* = nullptr>
inline const T& clamp_integer(const T& x, const T& lower, const T& upper) {
    assert(!(upper < lower));

    return std::min(upper, std::max(x, lower));
}

template <typename T>
__global__ void hip_copy2d_n(T* dst, const T* src, size_t width, size_t height, size_t destPitch, size_t srcPitch) {

    size_t idx = blockIdx.x * blockDim.x + threadIdx.x;
    size_t idy = blockIdx.y * blockDim.y + threadIdx.y;
    size_t floorWidth = (width/sizeof(T));
    T *dstPtr = (T *)((uint8_t*) dst + idy * destPitch);
    T *srcPtr = (T *)((uint8_t*) src + idy * srcPitch);
    if((idx < floorWidth) && (idy < height)){
        dstPtr[idx] = srcPtr[idx];
    } else if((idx < width) && (idy < height)){
        size_t bytesToCopy = width - (floorWidth * sizeof(T));
        dstPtr += floorWidth;
        srcPtr += floorWidth;
        __builtin_memcpy(reinterpret_cast<uint8_t*>(dstPtr), reinterpret_cast<const uint8_t*>(srcPtr),bytesToCopy);
    }
}
}  // namespace

//Get the allocated size
hipError_t ihipMemPtrGetInfo(void* ptr, size_t* size) {
    hipError_t e = hipSuccess;
    if (ptr != nullptr && size != nullptr) {
        *size = 0;
        hc::accelerator acc;
#if (__hcc_workweek__ >= 17332)
        hc::AmPointerInfo amPointerInfo(NULL, NULL, NULL, 0, acc, 0, 0);
#else
        hc::AmPointerInfo amPointerInfo(NULL, NULL, 0, acc, 0, 0);
#endif
        am_status_t status = hc::am_memtracker_getinfo(&amPointerInfo, ptr);
        if (status == AM_SUCCESS) {
            *size = amPointerInfo._sizeBytes;
        } else {
            e = hipErrorInvalidValue;
        }
    } else {
        e = hipErrorInvalidValue;
    }
    return e;
}

template <typename T>
void ihipMemsetKernel(hipStream_t stream, T* ptr, T val, size_t count) {
    static constexpr uint32_t block_dim = 256;
    static constexpr uint32_t max_write_width = 4 * sizeof(std::uint32_t); // 4 DWORDs
    static constexpr uint32_t items_per_lane = max_write_width / sizeof(T);

    const uint32_t grid_dim = clamp_integer<size_t>(
        count / (block_dim * items_per_lane), 1, UINT32_MAX);

    hipLaunchKernelGGL(hip_fill_n<block_dim, items_per_lane>, dim3(grid_dim),
                       dim3{block_dim}, 0u, stream, ptr, count, std::move(val));
}

template <typename T>
void ihipMemcpy2dKernel(hipStream_t stream, T* dst, const T* src, size_t width, size_t height, size_t destPitch, size_t srcPitch) {
    size_t threadsPerBlock_x = 64;
    size_t threadsPerBlock_y = 4;
    uint32_t grid_dim_x = clamp_integer<size_t>( (width+(threadsPerBlock_x*sizeof(T)-1)) / (threadsPerBlock_x*sizeof(T)), 1, UINT32_MAX);
    uint32_t grid_dim_y = clamp_integer<size_t>( (height+(threadsPerBlock_y-1)) / threadsPerBlock_y, 1, UINT32_MAX);
    hipLaunchKernelGGL(hip_copy2d_n, dim3(grid_dim_x,grid_dim_y), dim3(threadsPerBlock_x,threadsPerBlock_y), 0u, stream, dst, src,
                       width, height, destPitch, srcPitch);
}

typedef enum ihipMemsetDataType {
    ihipMemsetDataTypeChar   = 0,
    ihipMemsetDataTypeShort  = 1,
    ihipMemsetDataTypeInt    = 2
}ihipMemsetDataType;

hipError_t ihipMemsetAsync(void* dst, int  value, size_t count, hipStream_t stream, enum ihipMemsetDataType copyDataType) {
    if (count == 0) return hipSuccess;
    if (!dst) return hipErrorInvalidValue;

    try {
        if (copyDataType == ihipMemsetDataTypeChar) {
            if ((count & 0x3) == 0) {
                // use a faster dword-per-workitem copy:
                value = value & 0xff;
                uint32_t value32 = (value << 24) | (value << 16) | (value << 8) | (value) ;
                ihipMemsetKernel<uint32_t> (stream, static_cast<uint32_t*> (dst), value32, count/sizeof(uint32_t));
            } else {
                // use a slow byte-per-workitem copy:
                ihipMemsetKernel<char> (stream, static_cast<char*> (dst), value, count);
            }
        } else if (copyDataType == ihipMemsetDataTypeInt) { // 4 Bytes value
            ihipMemsetKernel<uint32_t> (stream, static_cast<uint32_t*> (dst), value, count);
        } else if (copyDataType == ihipMemsetDataTypeShort) {
            value = value & 0xffff;
            ihipMemsetKernel<uint16_t> (stream, static_cast<uint16_t*> (dst), value, count);
        }
    } catch (...) {
        return hipErrorInvalidValue;
    }

    if (HIP_API_BLOCKING) {
        tprintf (DB_SYNC, "%s LAUNCH_BLOCKING wait for hipMemsetAsync.\n", ToString(stream).c_str());
        stream->locked_wait();
    }

    return hipSuccess;
}

namespace {
    template<typename T>
    void handleHeadTail(T* dst, std::size_t n_head, std::size_t n_body,
                        std::size_t n_tail, hipStream_t stream, int value) {
        struct Cleaner {
            static
            __global__
            void clean(T* p, std::size_t nh, std::size_t nb, int x) noexcept {
                p[(threadIdx.x < nh) ? threadIdx.x : (threadIdx.x - nh + nb)] = x;
            }
        };

        hipLaunchKernelGGL(Cleaner::clean, 1, n_head + n_tail, 0, stream,
                           dst, n_head,
                           n_body * sizeof(std::uint32_t) / sizeof(T), value);

    }
} // Anonymous namespace.

hipError_t ihipMemsetSync(void* dst, int  value, size_t count, hipStream_t stream, ihipMemsetDataType copyDataType) {
    if (count == 0) return hipSuccess;
    if (!dst) return hipErrorInvalidValue;

    try {
        size_t n = count;
        auto aligned_dst{(copyDataType == ihipMemsetDataTypeInt) ? dst :
            reinterpret_cast<void*>(
                hip_impl::round_up_to_next_multiple_nonnegative(
                    reinterpret_cast<std::uintptr_t>(dst), 4ul))};
        size_t n_head{};
        size_t n_tail{};
        int original_value = value;

        switch (copyDataType) {
            case ihipMemsetDataTypeChar:
                value &= 0xff;
                value = (value << 24) | (value << 16) | (value << 8) | value;
                n_head = static_cast<std::uint8_t*>(aligned_dst) -
                    static_cast<std::uint8_t*>(dst);
                n -= n_head;
                n /= sizeof(std::uint32_t);
                n_tail = count % sizeof(std::uint32_t);
                break;
            case ihipMemsetDataTypeShort:
                value &= 0xffff;
                value = (value << 16) | value;
                n_head = static_cast<std::uint16_t*>(aligned_dst) -
                    static_cast<std::uint16_t*>(dst);
                n = (count - n_head) *
                    sizeof(std::uint16_t) / sizeof(std::uint32_t);
                n_tail = ((count - n_head) *
                    sizeof(std::uint16_t)) % sizeof(std::uint32_t);
                break;
            default: break;
        }

        // queue the memset kernel for the remainder of the buffer before the HSA call below
        if (aligned_dst != dst || n_tail != 0) {
            switch (copyDataType) {
            case ihipMemsetDataTypeChar:
                handleHeadTail(static_cast<std::uint8_t*>(dst), n_head, n,
                               n_tail, stream, value & 0xff);
                break;
            case ihipMemsetDataTypeShort:
                handleHeadTail(static_cast<std::uint16_t*>(dst), n_head, n,
                               n_tail, stream, value & 0xffff);
                break;
            default: break;
            }
        }

        // The stream must be locked from all other op insertions to guarantee
        // that the following HSA call can complete before any other ops.
        // Flush the stream while locked. Once the stream is empty, we can safely perform
        // the out-of-band HSA call. Lastly, the stream will unlock via RAII.
	    if (!stream) stream = ihipSyncAndResolveStream(stream);
	    if (!stream) return hipErrorInvalidValue;

        LockedAccessor_StreamCrit_t crit(stream->criticalData());
        crit->_av.wait(stream->waitMode());
        const auto s = hsa_amd_memory_fill(aligned_dst, value, n);
        if (s != HSA_STATUS_SUCCESS) return hipErrorInvalidValue;
    }
    catch (...) {
        return hipErrorInvalidValue;
    }

    if (HIP_API_BLOCKING) {
        tprintf (DB_SYNC, "%s LAUNCH_BLOCKING wait for hipMemsetSync.\n", ToString(stream).c_str());
        stream->locked_wait();
    }

    return hipSuccess;
}

hipError_t getLockedPointer(void *hostPtr, size_t dataLen, void **devicePtrPtr)
{
        hc::accelerator acc;

#if (__hcc_workweek__ >= 17332)
        hc::AmPointerInfo amPointerInfo(NULL, NULL, NULL, 0, acc, 0, 0);
#else
        hc::AmPointerInfo amPointerInfo(NULL, NULL, 0, acc, 0, 0);
#endif
        am_status_t status = hc::am_memtracker_getinfo(&amPointerInfo, hostPtr);
        if (status == AM_SUCCESS) {
            *devicePtrPtr = static_cast<char*>(amPointerInfo._devicePointer) +
                (static_cast<char*>(hostPtr) - static_cast<char*>(amPointerInfo._hostPointer));
            return(hipSuccess);
        };
        return(hipErrorHostMemoryNotRegistered);
}

// TODO - review and optimize
hipError_t ihipMemcpy2D(void* dst, size_t dpitch, const void* src, size_t spitch, size_t width,
                        size_t height, hipMemcpyKind kind) {
    if (dst == nullptr || src == nullptr || width > dpitch || width > spitch) return hipErrorInvalidValue;

    hipStream_t stream = ihipSyncAndResolveStream(hipStreamNull);
    int isLockedOrD2D = 0;
    void *pinnedPtr=NULL;
    void *actualSrc = (void*)src;
    void *actualDest = dst;
    if(kind == hipMemcpyHostToDevice ) {
        if(getLockedPointer((void*)src, spitch, &pinnedPtr) == hipSuccess ){
            isLockedOrD2D = 1;
            actualSrc = pinnedPtr;
        }
    } else if(kind == hipMemcpyDeviceToHost) {
          if(getLockedPointer((void*)dst, dpitch, &pinnedPtr) == hipSuccess ){
            isLockedOrD2D = 1;
            actualDest = pinnedPtr;
          }
    } else if(kind == hipMemcpyDeviceToDevice) {
        isLockedOrD2D = 1;
    }

    hc::completion_future marker;

    hipError_t e = hipSuccess;
    if((width == dpitch) && (width == spitch)) {
        stream->locked_copySync((void*)dst, (void*)src, width*height, kind, false);
    } else {
        try {
            if(!isLockedOrD2D) {
                for (int i = 0; i < height; ++i)
                    stream->locked_copySync((unsigned char*)dst + i * dpitch,
                                    (unsigned char*)src + i * spitch, width, kind);
            } else {
                if(!stream->locked_copy2DSync(dst, src, width, height, spitch, dpitch, kind)){
                    ihipMemcpy2dKernel<uint8_t> (stream, static_cast<uint8_t*> (dst), static_cast<const uint8_t*> (src), width, height, dpitch, spitch);
                    stream->locked_wait();
                }
            }
        } catch (ihipException& ex) {
            e = ex._code;
        }
    }

    return e;
}

hipError_t hipMemcpy2D(void* dst, size_t dpitch, const void* src, size_t spitch, size_t width,
                       size_t height, hipMemcpyKind kind) {
    HIP_INIT_SPECIAL_API(hipMemcpy2D, (TRACE_MCMD), dst, dpitch, src, spitch, width, height, kind);
    hipError_t e = hipSuccess;
    e = ihipMemcpy2D(dst, dpitch, src, spitch, width, height, kind);
    return ihipLogStatus(e);
}

hipError_t ihipMemcpy2DAsync(void* dst, size_t dpitch, const void* src, size_t spitch, size_t width,
                            size_t height, hipMemcpyKind kind, hipStream_t stream) {
    if (dst == nullptr || src == nullptr || width > dpitch || width > spitch) return hipErrorInvalidValue;
    hipError_t e = hipSuccess;
    int isLockedOrD2D = 0;
    void *pinnedPtr=NULL;
    void *actualSrc = (void*)src;
    void *actualDest = dst;
    stream = ihipSyncAndResolveStream(stream);
    if(kind == hipMemcpyHostToDevice ) {
        if(getLockedPointer((void*)src, spitch, &pinnedPtr) == hipSuccess ){
            isLockedOrD2D = 1;
            actualSrc = pinnedPtr;
        }
    } else if(kind == hipMemcpyDeviceToHost) {
          if(getLockedPointer((void*)dst, dpitch, &pinnedPtr) == hipSuccess ){
            isLockedOrD2D = 1;
            actualDest = pinnedPtr;
          }
    } else if(kind == hipMemcpyDeviceToDevice) {
        isLockedOrD2D = 1;
    }

    if((width == dpitch) && (width == spitch)) {
            hip_internal::memcpyAsync(dst, src, width*height, kind, stream);
    } else {
        try {
            if(!isLockedOrD2D){
                for (int i = 0; i < height; ++i)
                    e = hip_internal::memcpyAsync((unsigned char*)dst + i * dpitch,
                                          (unsigned char*)src + i * spitch, width, kind, stream);
            } else{
                if(!stream->locked_copy2DAsync(dst, src, width, height, spitch, dpitch, kind)){
                    ihipMemcpy2dKernel<uint8_t> (stream, static_cast<uint8_t*> (dst), static_cast<const uint8_t*> (src), width, height, dpitch, spitch);
                }
            }
        } catch (ihipException& ex) {
            e = ex._code;
        }
    }

    return e;
}

hipError_t hipMemcpy2DAsync(void* dst, size_t dpitch, const void* src, size_t spitch, size_t width,
                            size_t height, hipMemcpyKind kind, hipStream_t stream) {
    HIP_INIT_SPECIAL_API(hipMemcpy2DAsync, (TRACE_MCMD), dst, dpitch, src, spitch, width, height, kind, stream);
    hipError_t e = hipSuccess;
    e = ihipMemcpy2DAsync(dst, dpitch, src, spitch, width, height, kind, stream);
    return ihipLogStatus(e);
}

hipError_t ihip2dOffsetMemcpy(void* dst, size_t dpitch, const void* src, size_t spitch, size_t width,
                            size_t height, size_t srcXOffsetInBytes, size_t srcYOffset,
                            size_t dstXOffsetInBytes, size_t dstYOffset,hipMemcpyKind kind,
                            hipStream_t stream, bool isAsync) {
    if((spitch < width + srcXOffsetInBytes) || (srcYOffset >= height)){
        return hipErrorInvalidValue;
    } else if((dpitch < width + dstXOffsetInBytes) || (dstYOffset >= height)){
        return hipErrorInvalidValue;
    }
    src = (void*)((char*)src+ srcYOffset*spitch + srcXOffsetInBytes);
    dst = (void*)((char*)dst+ dstYOffset*dpitch + dstXOffsetInBytes);
    if(isAsync){
        return ihipMemcpy2DAsync(dst, dpitch, src, spitch, width, height, hipMemcpyDefault, stream);
    } else{
        return ihipMemcpy2D(dst, dpitch, src, spitch, width, height, hipMemcpyDefault);
    }
}

hipError_t ihipMemcpyParam2D(const hip_Memcpy2D* pCopy, hipStream_t stream, bool isAsync) {
    if (pCopy == nullptr) {
        return hipErrorInvalidValue;
    }
    void* dst; const void* src;
    size_t spitch = pCopy->srcPitch;
    size_t dpitch = pCopy->dstPitch;
    switch(pCopy->srcMemoryType){
        case hipMemoryTypeHost:
            src = pCopy->srcHost;
            break;
        case hipMemoryTypeArray:
            src = pCopy->srcArray->data;
            spitch = pCopy->WidthInBytes;
            break;
        case hipMemoryTypeUnified:
        case hipMemoryTypeDevice:
            src = pCopy->srcDevice;
            break;
        default:
            return hipErrorInvalidValue;
    }
    switch(pCopy->dstMemoryType){
        case hipMemoryTypeHost:
            dst = pCopy->dstHost;
            break;
        case hipMemoryTypeArray:
            dst = pCopy->dstArray->data;
            dpitch = pCopy->WidthInBytes;
            break;
        case hipMemoryTypeUnified:
        case hipMemoryTypeDevice:
            dst = pCopy->dstDevice;
            break;
        default:
            return hipErrorInvalidValue;
    }
    return ihip2dOffsetMemcpy(dst, dpitch, src, spitch, pCopy->WidthInBytes,
                            pCopy->Height, pCopy->srcXInBytes, pCopy->srcY,
                            pCopy->dstXInBytes, pCopy->dstY, hipMemcpyDefault,
                            stream, isAsync);
}

hipError_t hipMemcpyParam2D(const hip_Memcpy2D* pCopy) {
    HIP_INIT_SPECIAL_API(hipMemcpyParam2D, (TRACE_MCMD), pCopy);
    return ihipLogStatus(ihipMemcpyParam2D(pCopy, hipStreamNull, false));
}

hipError_t hipMemcpyParam2DAsync(const hip_Memcpy2D* pCopy, hipStream_t stream) {
    HIP_INIT_SPECIAL_API(hipMemcpyParam2DAsync, (TRACE_MCMD), pCopy, stream);
    return ihipLogStatus(ihipMemcpyParam2D(pCopy, stream, true));
}

hipError_t hipMemcpy2DFromArray( void* dst, size_t dpitch, hipArray_const_t src, size_t wOffset, size_t hOffset, size_t width, size_t height, hipMemcpyKind kind ){
    HIP_INIT_SPECIAL_API(hipMemcpy2DFromArray, (TRACE_MCMD), dst, dpitch, src, wOffset, hOffset, width, height, kind);
    size_t byteSize;
    if(src) {
        switch (src->desc.f) {
            case hipChannelFormatKindSigned:
                byteSize = sizeof(int);
                break;
            case hipChannelFormatKindUnsigned:
                byteSize = sizeof(unsigned int);
                break;
            case hipChannelFormatKindFloat:
                byteSize = sizeof(float);
                break;
            case hipChannelFormatKindNone:
                byteSize = sizeof(size_t);
                break;
            default:
                byteSize = 0;
                break;
        }
    } else {
        return ihipLogStatus(hipErrorInvalidValue);
    }
    return ihipLogStatus(ihip2dOffsetMemcpy(dst, dpitch, src->data, src->width*byteSize, width, height, wOffset, hOffset, 0, 0, kind, hipStreamNull, false));
}

hipError_t hipMemcpy2DFromArrayAsync( void* dst, size_t dpitch, hipArray_const_t src, size_t wOffset, size_t hOffset, size_t width, size_t height, hipMemcpyKind kind, hipStream_t stream ){
    HIP_INIT_SPECIAL_API(hipMemcpy2DFromArrayAsync, (TRACE_MCMD), dst, dpitch, src, wOffset, hOffset, width, height, kind, stream);
    size_t byteSize;
    if(src) {
        switch (src->desc.f) {
            case hipChannelFormatKindSigned:
                byteSize = sizeof(int);
                break;
            case hipChannelFormatKindUnsigned:
                byteSize = sizeof(unsigned int);
                break;
            case hipChannelFormatKindFloat:
                byteSize = sizeof(float);
                break;
            case hipChannelFormatKindNone:
                byteSize = sizeof(size_t);
                break;
            default:
                byteSize = 0;
                break;
        }
    } else {
        return ihipLogStatus(hipErrorInvalidValue);
    }
    return ihipLogStatus(ihip2dOffsetMemcpy(dst, dpitch, src->data, src->width*byteSize, width, height, wOffset, hOffset, 0, 0, kind, stream, true));
}

// TODO-sync: function is async unless target is pinned host memory - then these are fully sync.
hipError_t hipMemsetAsync(void* dst, int value, size_t sizeBytes, hipStream_t stream) {
    HIP_INIT_SPECIAL_API(hipMemsetAsync, (TRACE_MCMD), dst, value, sizeBytes, stream);
    return ihipLogStatus(ihipMemsetAsync(dst, value, sizeBytes, stream, ihipMemsetDataTypeChar));
}

hipError_t hipMemsetD32Async(hipDeviceptr_t dst, int value, size_t count, hipStream_t stream) {
    HIP_INIT_SPECIAL_API(hipMemsetD32Async, (TRACE_MCMD), dst, value, count, stream);
    return ihipLogStatus(ihipMemsetAsync(dst, value, count, stream, ihipMemsetDataTypeInt));
}

hipError_t hipMemset(void* dst, int value, size_t sizeBytes) {
    HIP_INIT_SPECIAL_API(hipMemset, (TRACE_MCMD), dst, value, sizeBytes);
    return ihipLogStatus(ihipMemsetSync(dst, value, sizeBytes, nullptr, ihipMemsetDataTypeChar));
}

hipError_t hipMemset2D(void* dst, size_t pitch, int value, size_t width, size_t height) {
    HIP_INIT_SPECIAL_API(hipMemset2D, (TRACE_MCMD), dst, pitch, value, width, height);
    size_t sizeBytes = pitch * height;
    return ihipLogStatus(ihipMemsetSync(dst, value, sizeBytes, nullptr, ihipMemsetDataTypeChar));
}

hipError_t hipMemset2DAsync(void* dst, size_t pitch, int value, size_t width, size_t height, hipStream_t stream ) {
    HIP_INIT_SPECIAL_API(hipMemset2DAsync, (TRACE_MCMD), dst, pitch, value, width, height, stream);
    size_t sizeBytes = pitch * height;
    return ihipLogStatus(ihipMemsetAsync(dst, value, sizeBytes, stream, ihipMemsetDataTypeChar));
}

hipError_t hipMemsetD8(hipDeviceptr_t dst, unsigned char value, size_t count) {
    HIP_INIT_SPECIAL_API(hipMemsetD8, (TRACE_MCMD), dst, value, count);
    return ihipLogStatus(ihipMemsetSync(dst, value, count, nullptr, ihipMemsetDataTypeChar));
}

hipError_t hipMemsetD8Async(hipDeviceptr_t dst, unsigned char value, size_t count , hipStream_t stream ) {
    HIP_INIT_SPECIAL_API(hipMemsetD8Async, (TRACE_MCMD), dst, value, count, stream);
    return ihipLogStatus(ihipMemsetAsync(dst, value, count, stream, ihipMemsetDataTypeChar));
}

hipError_t hipMemsetD16(hipDeviceptr_t dst, unsigned short value, size_t count){
    HIP_INIT_SPECIAL_API(hipMemsetD16, (TRACE_MCMD), dst, value, count);
    return ihipLogStatus(ihipMemsetSync(dst, value, count, nullptr, ihipMemsetDataTypeShort));
}

hipError_t hipMemsetD16Async(hipDeviceptr_t dst, unsigned short value, size_t count, hipStream_t stream ){
    HIP_INIT_SPECIAL_API(hipMemsetD16Async, (TRACE_MCMD), dst, value, count, stream);
    return ihipLogStatus(ihipMemsetAsync(dst, value, count, stream, ihipMemsetDataTypeShort));
}

hipError_t hipMemsetD32(hipDeviceptr_t dst, int value, size_t count) {
    HIP_INIT_SPECIAL_API(hipMemsetD32, (TRACE_MCMD), dst, value, count);
    return ihipLogStatus(ihipMemsetSync(dst, value, count, nullptr, ihipMemsetDataTypeInt));
}

hipError_t hipMemset3D(hipPitchedPtr pitchedDevPtr, int  value, hipExtent extent) {
    HIP_INIT_SPECIAL_API(hipMemset3D, (TRACE_MCMD), &pitchedDevPtr, value, &extent);
    size_t sizeBytes = pitchedDevPtr.pitch * extent.height * extent.depth;
    return ihipLogStatus(ihipMemsetSync(pitchedDevPtr.ptr, value, sizeBytes, nullptr, ihipMemsetDataTypeChar));
}

hipError_t hipMemset3DAsync(hipPitchedPtr pitchedDevPtr, int  value, hipExtent extent ,hipStream_t stream ) {
    HIP_INIT_SPECIAL_API(hipMemset3DAsync, (TRACE_MCMD), &pitchedDevPtr, value, &extent);
    size_t sizeBytes = pitchedDevPtr.pitch * extent.height * extent.depth;
    return ihipLogStatus(ihipMemsetAsync(pitchedDevPtr.ptr, value, sizeBytes, stream, ihipMemsetDataTypeChar));
}

hipError_t hipMemGetInfo(size_t* free, size_t* total) {
    HIP_INIT_API(hipMemGetInfo, free, total);

    hipError_t e = hipSuccess;

    ihipCtx_t* ctx = ihipGetTlsDefaultCtx();
    if (ctx) {
        auto device = ctx->getWriteableDevice();
        if (total) {
            *total = device->_props.totalGlobalMem;
        } else {
            e = hipErrorInvalidValue;
        }

        if (free) {
		if (!device->_driver_node_id) return ihipLogStatus(hipErrorInvalidDevice);

		std::string fileName = std::string("/sys/class/kfd/kfd/topology/nodes/") + std::to_string(device->_driver_node_id) + std::string("/mem_banks/0/used_memory");
		std::ifstream file;
		file.open(fileName);
		if (!file) return ihipLogStatus(hipErrorFileNotFound);

                std::string deviceSize;
		size_t deviceMemSize;

		file >> deviceSize;
		file.close();
                if ((deviceMemSize=strtol(deviceSize.c_str(),NULL,10))){
		    *free = device->_props.totalGlobalMem - deviceMemSize;
		    // Deduct the amount of memory from the free memory reported from the system
		    if (HIP_HIDDEN_FREE_MEM) *free -= (size_t)HIP_HIDDEN_FREE_MEM * 1024 * 1024;
		} else {
 		    return ihipLogStatus(hipErrorInvalidValue);
		}
        } else {
            e = hipErrorInvalidValue;
        }

    } else {
        e = hipErrorInvalidDevice;
    }

    return ihipLogStatus(e);
}

hipError_t hipMemPtrGetInfo(void* ptr, size_t* size) {
    HIP_INIT_API(hipMemPtrGetInfo, ptr, size);

    return ihipLogStatus(ihipMemPtrGetInfo(ptr, size));
}


hipError_t hipFree(void* ptr) {
    HIP_INIT_SPECIAL_API(hipFree, (TRACE_MEM), ptr);

    hipError_t hipStatus = hipErrorInvalidDevicePointer;

    if (ptr) {
        hc::accelerator acc;
#if (__hcc_workweek__ >= 17332)
        hc::AmPointerInfo amPointerInfo(NULL, NULL, NULL, 0, acc, 0, 0);
#else
        hc::AmPointerInfo amPointerInfo(NULL, NULL, 0, acc, 0, 0);
#endif
        am_status_t status = hc::am_memtracker_getinfo(&amPointerInfo, ptr);
        if (status == AM_SUCCESS) {
            /*if (amPointerInfo._hostPointer == NULL) */ //TODO: Fix it when there is proper managed memory support
            {
                if (HIP_SYNC_FREE) {
                    // Synchronize all devices, all streams
                    // to ensure all work has finished on all devices.
                    // This is disabled by default.
                    for (unsigned i = 0; i < g_deviceCnt; i++) {
                        ihipGetPrimaryCtx(i)->locked_waitAllStreams();
                    }
                }
                else {
                    ihipCtx_t* ctx;
                    if (amPointerInfo._appId != -1) {
#if USE_APP_PTR_FOR_CTX
                        ctx = static_cast<ihipCtx_t*>(amPointerInfo._appPtr);
#else
                        ctx = ihipGetPrimaryCtx(amPointerInfo._appId);
#endif
                    } else {
                        ctx = ihipGetTlsDefaultCtx();
                    }
                    // Synchronize to ensure all work has finished on device owning the memory.
                    ctx->locked_waitAllStreams();  // ignores non-blocking streams, this waits
                                                   // for all activity to finish.
                }
                hc::am_free(ptr);
                hipStatus = hipSuccess;
            }
        }
    } else {
        // free NULL pointer succeeds and is common technique to initialize runtime
        hipStatus = hipSuccess;
    }

    return ihipLogStatus(hipStatus);
}


hipError_t hipHostFree(void* ptr) {
    HIP_INIT_SPECIAL_API(hipHostFree, (TRACE_MEM), ptr);

    hipError_t hipStatus = hipSuccess;
    hipStatus = hip_internal::ihipHostFree(tls, ptr);

    return ihipLogStatus(hipStatus);
};


// Deprecated:
hipError_t hipFreeHost(void* ptr) { return hipHostFree(ptr); }

hipError_t hipFreeArray(hipArray* array) {
    HIP_INIT_SPECIAL_API(hipFreeArray, (TRACE_MEM), array);

    hipError_t hipStatus = hipErrorInvalidDevicePointer;

    // Synchronize to ensure all work has finished.
    ihipGetTlsDefaultCtx()->locked_waitAllStreams();  // ignores non-blocking streams, this waits
                                                      // for all activity to finish.

    if (array->data) {
        hc::accelerator acc;
#if (__hcc_workweek__ >= 17332)
        hc::AmPointerInfo amPointerInfo(NULL, NULL, NULL, 0, acc, 0, 0);
#else
        hc::AmPointerInfo amPointerInfo(NULL, NULL, 0, acc, 0, 0);
#endif
        am_status_t status = hc::am_memtracker_getinfo(&amPointerInfo, array->data);
        if (status == AM_SUCCESS) {
            if (amPointerInfo._hostPointer == NULL) {
                hc::am_free(array->data);
                hipStatus = hipSuccess;
            }
        }
    }

    return ihipLogStatus(hipStatus);
}

hipError_t hipMemGetAddressRange(hipDeviceptr_t* pbase, size_t* psize, hipDeviceptr_t dptr) {
    HIP_INIT_API(hipMemGetAddressRange, pbase, psize, dptr);
    hipError_t hipStatus = hipSuccess;
    hc::accelerator acc;
#if (__hcc_workweek__ >= 17332)
    hc::AmPointerInfo amPointerInfo(NULL, NULL, NULL, 0, acc, 0, 0);
#else
    hc::AmPointerInfo amPointerInfo(NULL, NULL, 0, acc, 0, 0);
#endif
    am_status_t status = hc::am_memtracker_getinfo(&amPointerInfo, dptr);
    if (status == AM_SUCCESS) {
        *pbase = amPointerInfo._devicePointer;
        *psize = amPointerInfo._sizeBytes;
    } else
        hipStatus = hipErrorInvalidDevicePointer;
    return ihipLogStatus(hipStatus);
}


// TODO: IPC implementaiton:

hipError_t hipIpcGetMemHandle(hipIpcMemHandle_t* handle, void* devPtr) {
    HIP_INIT_API(hipIpcGetMemHandle, handle, devPtr);
    hipError_t hipStatus = hipSuccess;
    // Get the size of allocated pointer
    size_t psize = 0u;
    hc::accelerator acc;
    if ((handle == NULL) || (devPtr == NULL)) {
        hipStatus = hipErrorInvalidHandle;
    } else {
#if (__hcc_workweek__ >= 17332)
        hc::AmPointerInfo amPointerInfo(NULL, NULL, NULL, 0, acc, 0, 0);
#else
        hc::AmPointerInfo amPointerInfo(NULL, NULL, 0, acc, 0, 0);
#endif
        am_status_t status = hc::am_memtracker_getinfo(&amPointerInfo, devPtr);
        if (status == AM_SUCCESS) {
            psize = (size_t)amPointerInfo._sizeBytes;
        } else {
            hipStatus = hipErrorInvalidHandle;
        }
        ihipIpcMemHandle_t* iHandle = (ihipIpcMemHandle_t*)handle;
        // Save the size of the pointer to hipIpcMemHandle
        iHandle->psize = psize;

#if USE_IPC
        // Create HSA ipc memory
        hsa_status_t hsa_status =
            hsa_amd_ipc_memory_create(devPtr, psize, (hsa_amd_ipc_memory_t*)&(iHandle->ipc_handle));
        if (hsa_status != HSA_STATUS_SUCCESS) hipStatus = hipErrorOutOfMemory;
#else
        hipStatus = hipErrorRuntimeOther;
#endif
    }
    return ihipLogStatus(hipStatus);
}

hipError_t hipIpcOpenMemHandle(void** devPtr, hipIpcMemHandle_t handle, unsigned int flags) {
    HIP_INIT_API(hipIpcOpenMemHandle, devPtr, &handle, flags);
    hipError_t hipStatus = hipSuccess;
    if (devPtr == NULL)
        return ihipLogStatus(hipErrorInvalidValue);

#if USE_IPC
    // Get the current device agent.
    hc::accelerator acc;
    hsa_agent_t* agent = static_cast<hsa_agent_t*>(acc.get_hsa_agent());
    if (!agent)
        return ihipLogStatus(hipErrorInvalidHandle);

    ihipIpcMemHandle_t* iHandle = (ihipIpcMemHandle_t*)&handle;
    // Attach ipc memory
    auto ctx = ihipGetTlsDefaultCtx();
    {
        LockedAccessor_CtxCrit_t crit(ctx->criticalData());
        auto device = ctx->getWriteableDevice();
        // the peerCnt always stores self so make sure the trace actually
        if(hsa_amd_ipc_memory_attach(
            (hsa_amd_ipc_memory_t*)&(iHandle->ipc_handle), iHandle->psize, crit->peerCnt(),
             crit->peerAgents(), devPtr) != HSA_STATUS_SUCCESS)
            return ihipLogStatus(hipErrorRuntimeOther);

        hc::AmPointerInfo ampi(NULL, *devPtr, *devPtr, sizeof(*devPtr), acc, true, true);
        am_status_t am_status = hc::am_memtracker_add(*devPtr,ampi);
        if (am_status != AM_SUCCESS)
            return ihipLogStatus(hipErrorMapFailed);

#if USE_APP_PTR_FOR_CTX
        am_status = hc::am_memtracker_update(*devPtr, device->_deviceId, 0, ctx);
#else
        am_status = hc::am_memtracker_update(*devPtr, device->_deviceId, 0);
#endif
        if(am_status != AM_SUCCESS)
            return ihipLogStatus(hipErrorMapFailed);
    }
#else
    hipStatus = hipErrorRuntimeOther;
#endif

    return ihipLogStatus(hipStatus);
}

hipError_t hipIpcCloseMemHandle(void* devPtr) {
    HIP_INIT_API(hipIpcCloseMemHandle, devPtr);
    hipError_t hipStatus = hipSuccess;
    if (devPtr == NULL)
        return ihipLogStatus(hipErrorInvalidValue);

#if USE_IPC
    if(hc::am_memtracker_remove(devPtr) != AM_SUCCESS)
        return ihipLogStatus(hipErrorInvalidValue);

    if (hsa_amd_ipc_memory_detach(devPtr) != HSA_STATUS_SUCCESS)
        return ihipLogStatus(hipErrorInvalidHandle);
#else
    hipStatus = hipErrorRuntimeOther;
#endif

    return ihipLogStatus(hipStatus);
}

// hipError_t hipIpcOpenEventHandle(hipEvent_t* event, hipIpcEventHandle_t handle){
//     return hipSuccess;
// }<|MERGE_RESOLUTION|>--- conflicted
+++ resolved
@@ -232,22 +232,13 @@
     if (!is_locked && si.size == is_cpu_owned) {
         return do_std_memcpy(dst, src, n);
     }
-<<<<<<< HEAD
-    // TODO: an issue appears to manifest on certain configurations when reads
-    //       via BAR are used, therefore disable them for now.
-    // if (!is_locked && is_large_BAR && n <= max_d2h_std_memcpy_sz) {
-    //     return do_std_memcpy(dst, src, n);
-    // }
-
-=======
     if (!is_locked && is_large_BAR && n <= max_d2h_std_memcpy_sz) {
         return do_std_memcpy(dst, src, n);
     }
     if (di.type == HSA_EXT_POINTER_TYPE_HSA) {
         return do_copy(dst, src, n, si.agentOwner, si.agentOwner);
     }
-    
->>>>>>> d29ad504
+
     if (is_locked) {
         dst = static_cast<char*>(di.agentBaseAddress) +
               (static_cast<char*>(dst) -
@@ -277,12 +268,6 @@
     const auto is_locked{si.type == HSA_EXT_POINTER_TYPE_LOCKED};
 
     if (!is_locked && di.size == is_cpu_owned) {
-<<<<<<< HEAD
-        return do_std_memcpy(dst, src, n);
-    }
-    if (!is_locked && is_large_BAR && n <= max_h2d_std_memcpy_sz) {
-=======
->>>>>>> d29ad504
         return do_std_memcpy(dst, src, n);
     }
     if (!is_locked && is_large_BAR && n <= max_h2d_std_memcpy_sz) {
