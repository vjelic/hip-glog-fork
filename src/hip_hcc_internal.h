/*
Copyright (c) 2015 - present Advanced Micro Devices, Inc. All rights reserved.

Permission is hereby granted, free of charge, to any person obtaining a copy
of this software and associated documentation files (the "Software"), to deal
in the Software without restriction, including without limitation the rights
to use, copy, modify, merge, publish, distribute, sublicense, and/or sell
copies of the Software, and to permit persons to whom the Software is
furnished to do so, subject to the following conditions:

The above copyright notice and this permission notice shall be included in
all copies or substantial portions of the Software.

THE SOFTWARE IS PROVIDED "AS IS", WITHOUT WARRANTY OF ANY KIND, EXPRESS OR
IMPLIED, INCLUDING BUT NOT LIMITED TO THE WARRANTIES OF MERCHANTABILITY,
FITNESS FOR A PARTICULAR PURPOSE AND NONINFRINGEMENT.  IN NO EVENT SHALL THE
AUTHORS OR COPYRIGHT HOLDERS BE LIABLE FOR ANY CLAIM, DAMAGES OR OTHER
LIABILITY, WHETHER IN AN ACTION OF CONTRACT, TORT OR OTHERWISE, ARISING FROM,
OUT OF OR IN CONNECTION WITH THE SOFTWARE OR THE USE OR OTHER DEALINGS IN
THE SOFTWARE.
*/

#ifndef HIP_SRC_HIP_HCC_INTERNAL_H
#define HIP_SRC_HIP_HCC_INTERNAL_H

#include <hc.hpp>
#include <hsa/hsa.h>
#include "hsa/hsa_ext_amd.h"

#include "hip/hip_runtime.h"
#include "hip_util.h"
#include "env.h"


#if defined(__HCC__) && (__hcc_workweek__ < 16354)
#error("This version of HIP requires a newer version of HCC.");
#endif

#define USE_IPC 1

//---
// Environment variables:

// Intended to distinguish whether an environment variable should be visible only in debug mode, or in debug+release.
//static const int debug = 0;
extern const int release;

// TODO - this blocks both kernels and memory ops.  Perhaps should have separate env var for kernels?
extern int HIP_LAUNCH_BLOCKING;
extern int HIP_API_BLOCKING;

extern int HIP_PRINT_ENV;
extern int HIP_PROFILE_API;
//extern int HIP_TRACE_API;
extern int HIP_ATP;
extern int HIP_DB;
extern int HIP_STAGING_SIZE;   /* size of staging buffers, in KB */
extern int HIP_STREAM_SIGNALS;  /* number of signals to allocate at stream creation */
extern int HIP_VISIBLE_DEVICES; /* Contains a comma-separated sequence of GPU identifiers */
extern int HIP_FORCE_P2P_HOST;

extern int HIP_COHERENT_HOST_ALLOC;

extern int HIP_HIDDEN_FREE_MEM;
//---
// Chicken bits for disabling functionality to work around potential issues:
extern int HIP_SYNC_HOST_ALLOC;

extern int HIP_SYNC_NULL_STREAM;

// TODO - remove when this is standard behavior.
extern int HCC_OPT_FLUSH;


// Class to assign a short TID to each new thread, for HIP debugging purposes.
class TidInfo {
public:

    TidInfo() ;

    int      tid()       const { return _shortTid; };
    uint64_t incApiSeqNum() { return ++_apiSeqNum; };
    uint64_t apiSeqNum() const { return _apiSeqNum; };

private:
    int      _shortTid;

    // monotonically increasing API sequence number for this threa.
    uint64_t _apiSeqNum;
};

struct ProfTrigger {

    static const uint64_t MAX_TRIGGER = std::numeric_limits<uint64_t>::max();

    void print (int tid) {
        std::cout << "Enabling tracing for ";
        for (auto iter=_profTrigger.begin(); iter != _profTrigger.end(); iter++) {
            std::cout << "tid:" << tid << "." << *iter << ",";
        }
        std::cout << "\n";
    };

    uint64_t nextTrigger() { return _profTrigger.empty() ? MAX_TRIGGER : _profTrigger.back(); };
    void add(uint64_t trigger) { _profTrigger.push_back(trigger); };
    void sort() { std::sort (_profTrigger.begin(), _profTrigger.end(), std::greater<int>()); };
private:
    std::vector<uint64_t> _profTrigger;
};



//---
//Extern tls
extern thread_local hipError_t tls_lastHipError;
extern thread_local TidInfo tls_tidInfo;

extern std::vector<ProfTrigger> g_dbStartTriggers;
extern std::vector<ProfTrigger> g_dbStopTriggers;

//---
//Forward defs:
class ihipStream_t;
class ihipDevice_t;
class ihipCtx_t;

// Color defs for debug messages:
#define KNRM  "\x1B[0m"
#define KRED  "\x1B[31m"
#define KGRN  "\x1B[32m"
#define KYEL  "\x1B[33m"
#define KBLU  "\x1B[34m"
#define KMAG  "\x1B[35m"
#define KCYN  "\x1B[36m"
#define KWHT  "\x1B[37m"

extern const char *API_COLOR;
extern const char *API_COLOR_END;


// If set, thread-safety is enforced on all stream functions.
// Stream functions will acquire a mutex before entering critical sections.
#define STREAM_THREAD_SAFE 1


#define CTX_THREAD_SAFE 1

#define DEVICE_THREAD_SAFE 1


// Compile debug trace mode - this prints debug messages to stderr when env var HIP_DB is set.
// May be set to 0 to remove debug if checks - possible code size and performance difference?
#define COMPILE_HIP_DB  1


// Compile HIP tracing capability.
// 0x1 = print a string at function entry with arguments.
// 0x2 = prints a simple message with function name + return code when function exits.
// 0x3 = print both.
// Must be enabled at runtime with HIP_TRACE_API
#define COMPILE_HIP_TRACE_API 0x3


// Compile code that generates trace markers for CodeXL ATP at HIP function begin/end.
// ATP is standard CodeXL format that includes timestamps for kernels, HSA RT APIs, and HIP APIs.
#ifndef COMPILE_HIP_ATP_MARKER
#define COMPILE_HIP_ATP_MARKER 0
#endif




// Compile support for trace markers that are displayed on CodeXL GUI at start/stop of each function boundary.
// TODO - currently we print the trace message at the beginning. if we waited, we could also tls_tidInfo return codes, and any values returned
// through ptr-to-args (ie the pointers allocated by hipMalloc).
#if COMPILE_HIP_ATP_MARKER
#include "CXLActivityLogger.h"
#define MARKER_BEGIN(markerName,group) amdtBeginMarker(markerName, group, nullptr);
#define MARKER_END() amdtEndMarker();
#define RESUME_PROFILING amdtResumeProfiling(AMDT_ALL_PROFILING);
#define STOP_PROFILING   amdtStopProfiling(AMDT_ALL_PROFILING);
#else
// Swallow scoped markers:
#define MARKER_BEGIN(markerName,group)
#define MARKER_END()
#define RESUME_PROFILING
#define STOP_PROFILING
#endif


//---
//HIP Trace modes - use with HIP_TRACE_API=...
#define TRACE_ALL  0 // 0x1
#define TRACE_KCMD 1 // 0x2, kernel command
#define TRACE_MCMD 2 // 0x4, memory command
#define TRACE_MEM  3 // 0x8, memory allocation or deallocation.


//---
//HIP_DB Debug flags:
#define DB_API    0 /* 0x01 - shortcut to enable HIP_TRACE_API on single switch */
#define DB_SYNC   1 /* 0x02 - trace synchronization pieces */
#define DB_MEM    2 /* 0x04 - trace memory allocation / deallocation */
#define DB_COPY   3 /* 0x08 - trace memory copy and peer commands. . */
#define DB_MAX_FLAG 4
// When adding a new debug flag, also add to the char name table below.
//
//

struct DbName {
    const char *_color;
    const char *_shortName;
};

// This table must be kept in-sync with the defines above.
static const DbName dbName [] =
{
    {KGRN, "api"}, // not used,
    {KYEL, "sync"},
    {KCYN, "mem"},
    {KMAG, "copy"},
};



#if COMPILE_HIP_DB
#define tprintf(trace_level, ...) {\
    if (HIP_DB & (1<<(trace_level))) {\
        char msgStr[1000];\
        snprintf(msgStr, 2000, __VA_ARGS__);\
        fprintf (stderr, "  %ship-%s tid:%d:%s%s", dbName[trace_level]._color, dbName[trace_level]._shortName, tls_tidInfo.tid(), msgStr, KNRM); \
    }\
}
#else
/* Compile to empty code */
#define tprintf(trace_level, ...)
#endif




//---
extern void recordApiTrace(std::string *fullStr, const std::string &apiStr);

#if COMPILE_HIP_ATP_MARKER || (COMPILE_HIP_TRACE_API & 0x1)
#define API_TRACE(forceTrace, ...)\
{\
    tls_tidInfo.incApiSeqNum();\
    if (forceTrace || (HIP_PROFILE_API || (COMPILE_HIP_DB && (HIP_TRACE_API & (1<<TRACE_ALL))))) {\
        std::string apiStr = std::string(__func__) + " (" + ToString(__VA_ARGS__) + ')';\
        std::string fullStr;\
        recordApiTrace(&fullStr, apiStr);\
        if      (HIP_PROFILE_API == 0x1) {MARKER_BEGIN(__func__, "HIP") }\
        else if (HIP_PROFILE_API == 0x2) {MARKER_BEGIN(fullStr.c_str(), "HIP"); }\
    }\
}
#else
// Swallow API_TRACE
#define API_TRACE(IS_CMD, ...)\
    tls_tidInfo.incApiSeqNum();
#endif


// Just initialize the HIP runtime, but don't log any trace information.
#define HIP_INIT()\
	std::call_once(hip_initialized, ihipInit);\
    ihipCtxStackUpdate();
#define HIP_SET_DEVICE()\
    ihipDeviceSetState();



// This macro should be called at the beginning of every HIP API.
// It initializes the hip runtime (exactly once), and
// generates a trace string that can be output to stderr or to ATP file.
#define HIP_INIT_API(...) \
    HIP_INIT()\
    API_TRACE(0, __VA_ARGS__);


// Like above, but will trace with a specified "special" bit.
// Replace HIP_INIT_API with this call inside HIP APIs that launch work on the GPU:
// kernel launches, copy commands, memory sets, etc.
#define HIP_INIT_SPECIAL_API(tbit, ...) \
    HIP_INIT()\
    API_TRACE((HIP_TRACE_API&(1<<tbit)), __VA_ARGS__);


// This macro should be called at the end of every HIP API, and only at the end of top-level hip APIS (not internal hip)
// It has dual function: logs the last error returned for use by hipGetLastError,
// and also prints the closing message when the debug trace is enabled.
#define ihipLogStatus(hipStatus) \
    ({\
        hipError_t localHipStatus = hipStatus; /*local copy so hipStatus only evaluated once*/ \
        tls_lastHipError = localHipStatus;\
        \
        if ((COMPILE_HIP_TRACE_API & 0x2) && HIP_TRACE_API & (1<<TRACE_ALL)) {\
            fprintf(stderr, "  %ship-api tid:%d.%lu %-30s ret=%2d (%s)>>%s\n", (localHipStatus == 0) ? API_COLOR:KRED, tls_tidInfo.tid(),tls_tidInfo.apiSeqNum(),  __func__, localHipStatus, ihipErrorString(localHipStatus), API_COLOR_END);\
        }\
        if (HIP_PROFILE_API) { MARKER_END(); }\
        localHipStatus;\
    })






class ihipException : public std::exception
{
public:
    ihipException(hipError_t e) : _code(e) {};

    hipError_t _code;
};


#ifdef __cplusplus
extern "C" {
#endif


#ifdef __cplusplus
}
#endif

const hipStream_t hipStreamNull = 0x0;


/**
 * HIP IPC Handle Size
 */
#define HIP_IPC_RESERVED_SIZE 24
class ihipIpcMemHandle_t
{
public:
#if USE_IPC
    hsa_amd_ipc_memory_t ipc_handle; ///< ipc memory handle on ROCr
#endif
    size_t psize;
    char reserved[HIP_IPC_RESERVED_SIZE];
};


class ihipModule_t {
public:
  hsa_executable_t executable;
  hsa_code_object_t object;
  std::string fileName;
  void *ptr;
  size_t size;
  std::list<hipFunction_t> funcTrack;
  ihipModule_t() : executable(), object(), fileName(), ptr(nullptr), size(0) {}
};


//---
// Used to remove lock, for performance or stimulating bugs.
class FakeMutex
{
  public:
    void lock() {  }
    bool try_lock() {return true; }
    void unlock() { }
};


#if STREAM_THREAD_SAFE
typedef std::mutex StreamMutex;
#else
#warning "Stream thread-safe disabled"
typedef FakeMutex StreamMutex;
#endif

// Pair Device and Ctx together, these could also be toggled separately if desired.
#if CTX_THREAD_SAFE
typedef std::mutex CtxMutex;
#else
typedef FakeMutex CtxMutex;
#warning "Ctx thread-safe disabled"
#endif

#if DEVICE_THREAD_SAFE
typedef std::mutex DeviceMutex;
#else
typedef FakeMutex DeviceMutex;
#warning "Device thread-safe disabled"
#endif

//
//---
// Protects access to the member _data with a lock acquired on contruction/destruction.
// T must contain a _mutex field which meets the BasicLockable requirements (lock/unlock)
template<typename T>
class LockedAccessor
{
public:
    LockedAccessor(T &criticalData, bool autoUnlock=true) :
        _criticalData(&criticalData),
        _autoUnlock(autoUnlock)

    {
        tprintf(DB_SYNC, "locking criticalData=%p for %s..\n", _criticalData, ToString(_criticalData->_parent).c_str());
        _criticalData->_mutex.lock();
    };

    ~LockedAccessor()
    {
        if (_autoUnlock) {
        tprintf(DB_SYNC, "auto-unlocking criticalData=%p for %s...\n", _criticalData, ToString(_criticalData->_parent).c_str());
            _criticalData->_mutex.unlock();
        }
    }

    void unlock()
    {
        tprintf(DB_SYNC, "unlocking criticalData=%p for %s...\n", _criticalData, ToString(_criticalData->_parent).c_str());
       _criticalData->_mutex.unlock();
    }

    // Syntactic sugar so -> can be used to get the underlying type.
    T *operator->() { return  _criticalData; };

private:
    T            *_criticalData;
    bool          _autoUnlock;
};


template <typename MUTEX_TYPE>
struct LockedBase {

    // Experts-only interface for explicit locking.
    // Most uses should use the lock-accessor.
    void lock() { _mutex.lock(); }
    void unlock() { _mutex.unlock(); }
    bool try_lock() { return _mutex.try_lock(); }

    MUTEX_TYPE  _mutex;
};


template <typename MUTEX_TYPE>
class ihipStreamCriticalBase_t : public LockedBase<MUTEX_TYPE>
{
public:
    ihipStreamCriticalBase_t(ihipStream_t *parentStream, hc::accelerator_view av) :
        _kernelCnt(0),
        _av(av),
        _parent(parentStream)
    {
    };

    ~ihipStreamCriticalBase_t() {
    }

    ihipStreamCriticalBase_t<StreamMutex>  * mlock() { LockedBase<MUTEX_TYPE>::lock(); return this;};

    void munlock() {
        tprintf(DB_SYNC, "munlocking criticalData=%p for %s...\n", this, ToString(this->_parent).c_str());
        LockedBase<MUTEX_TYPE>::unlock();
    };

    ihipStreamCriticalBase_t<StreamMutex>  * mtry_lock() {
        bool gotLock = LockedBase<MUTEX_TYPE>::try_lock() ;
        tprintf(DB_SYNC, "mtry_locking=%d criticalData=%p for %s...\n", gotLock, this, ToString(this->_parent).c_str());
        return gotLock ?  this: nullptr;
    };

public:
    ihipStream_t *              _parent;
    uint32_t                    _kernelCnt;    // Count of inflight kernels in this stream.  Reset at ::wait().

    hc::accelerator_view        _av;
private:
};


// if HIP code needs to acquire locks for both ihipCtx_t and ihipStream_t, it should first acquire the lock
// for the ihipCtx_t and then for the individual streams.  The locks should not be acquired in reverse order
// or deadlock may occur.  In some cases, it may be possible to reduce the range where the locks must be held.
// HIP routines should avoid acquiring and releasing the same lock during the execution of a single HIP API.
// Another option is to use try_lock in the innermost lock query.


typedef ihipStreamCriticalBase_t<StreamMutex> ihipStreamCritical_t;
typedef LockedAccessor<ihipStreamCritical_t> LockedAccessor_StreamCrit_t;

//---
// Internal stream structure.
class ihipStream_t {
public:
    enum ScheduleMode {Auto, Spin, Yield};
    typedef uint64_t SeqNum_t ;

    // TODOD -make av a reference to avoid shared_ptr overhead?
    ihipStream_t(ihipCtx_t *ctx, hc::accelerator_view av, unsigned int flags);
    ~ihipStream_t();

    // kind is hipMemcpyKind
    void locked_copySync (void* dst, const void* src, size_t sizeBytes, unsigned kind, bool resolveOn = true);
    void locked_copyAsync(void* dst, const void* src, size_t sizeBytes, unsigned kind);

    void lockedSymbolCopySync(hc::accelerator &acc, void *dst, void* src, size_t sizeBytes, size_t offset, unsigned kind);
    void lockedSymbolCopyAsync(hc::accelerator &acc, void *dst, void* src, size_t sizeBytes, size_t offset, unsigned kind);

    //---
    // Member functions that begin with locked_ are thread-safe accessors - these acquire / release the critical mutex.
    LockedAccessor_StreamCrit_t  lockopen_preKernelCommand();
    void                 lockclose_postKernelCommand(const char *kernelName, hc::accelerator_view *av);


    void                 locked_wait();

    hc::accelerator_view* locked_getAv() { LockedAccessor_StreamCrit_t crit(_criticalData); return &(crit->_av); };

    void                 locked_waitEvent(hipEvent_t event);
    void                 locked_recordEvent(hipEvent_t event);

    ihipStreamCritical_t  &criticalData() { return _criticalData; };

    //---
    hc::hcWaitMode waitMode() const;

    // Use this if we already have the stream critical data mutex:
    void                 wait(LockedAccessor_StreamCrit_t &crit);

    void launchModuleKernel(hc::accelerator_view av, hsa_signal_t signal,
                            uint32_t blockDimX, uint32_t blockDimY, uint32_t blockDimZ,
                            uint32_t gridDimX, uint32_t gridDimY, uint32_t gridDimZ,
														uint32_t groupSegmentSize, uint32_t sharedMemBytes,
														void *kernarg, size_t kernSize, uint64_t kernel);



    //-- Non-racy accessors:
    // These functions access fields set at initialization time and are non-racy (so do not acquire mutex)
    const ihipDevice_t *     getDevice() const;
    ihipCtx_t *              getCtx() const;

    // Before calling this function, stream must be resolved from "0" to the actual stream:
    bool isDefaultStream() const { return _id == 0; };

public:
    //---
    //Public member vars - these are set at initialization and never change:
    SeqNum_t                    _id;   // monotonic sequence ID.  0 is the default stream.
    unsigned                    _flags;


private:


    // The unsigned return is hipMemcpyKind
    unsigned resolveMemcpyDirection(bool srcInDeviceMem, bool dstInDeviceMem);
    void resolveHcMemcpyDirection(unsigned hipMemKind,
                                  const hc::AmPointerInfo *dstPtrInfo, const hc::AmPointerInfo *srcPtrInfo,
                                  hc::hcCommandKind *hcCopyDir,
                                  ihipCtx_t **copyDevice,
                                  bool *forceUnpinnedCopy);

    bool canSeeMemory(const ihipCtx_t *thisCtx, const hc::AmPointerInfo *dstInfo, const hc::AmPointerInfo *srcInfo);

    void addSymbolPtrToTracker(hc::accelerator& acc, void* ptr, size_t sizeBytes);


public: // TODO - move private
    // Critical Data - MUST be accessed through LockedAccessor_StreamCrit_t
    ihipStreamCritical_t        _criticalData;

private: // Data

    std::mutex                 _hasQueueLock;

    ihipCtx_t  *_ctx;  // parent context that owns this stream.

    // Friends:
    friend std::ostream& operator<<(std::ostream& os, const ihipStream_t& s);
    friend hipError_t hipStreamQuery(hipStream_t);

    ScheduleMode                _scheduleMode;
};



//----
// Internal event structure:
enum hipEventStatus_t {
<<<<<<< HEAD
    hipEventStatusUnitialized = 0, // event is unutilized, must be "Created" before use.
    hipEventStatusCreated     = 1,
    hipEventStatusRecording   = 2, // event has been enqueued to record something.
    hipEventStatusRecorded    = 3, // event has been recorded - timestamps are valid.
=======
    hipEventStatusUnitialized = 0, // event is uninitialized, must be "Created" before use.
    hipEventStatusCreated     = 1, // event created, but not yet Recorded
    hipEventStatusRecording   = 2, // event has been recorded into a stream but not completed yet.
    hipEventStatusComplete    = 3, // event has been recorded - timestamps are valid.
>>>>>>> fed03710
} ;

// TODO - rename to ihip type of some kind
enum ihipEventType_t {
    hipEventTypeIndependent,
    hipEventTypeStartCommand,
    hipEventTypeStopCommand,
};

// internal hip event structure.
class ihipEvent_t {
public:
    ihipEvent_t(unsigned flags);
<<<<<<< HEAD
    void attachToCompletionFuture(const hc::completion_future *cf, ihipEventType_t eventType);
    void setTimestamp();
=======
    void attachToCompletionFuture(const hc::completion_future *cf, hipStream_t stream, ihipEventType_t eventType);
    void refereshEventStatus();
>>>>>>> fed03710
    uint64_t timestamp() const { return _timestamp; } ;
    ihipEventType_t type() const { return _type; };

public:
    hipEventStatus_t      _state;

    hipStream_t           _stream;  // Stream where the event is recorded, or NULL if all streams.
    unsigned              _flags;

    hc::completion_future _marker;

private:
    ihipEventType_t       _type;
    uint64_t              _timestamp;  // store timestamp, may be set on host or by marker.
friend hipError_t hipEventRecord(hipEvent_t event, hipStream_t stream);
} ;



//=============================================================================
//class ihipDeviceCriticalBase_t
template <typename MUTEX_TYPE>
class ihipDeviceCriticalBase_t : LockedBase<MUTEX_TYPE>
{
public:
    ihipDeviceCriticalBase_t(ihipDevice_t *parentDevice) :
        _parent(parentDevice)
    {
    };

    ~ihipDeviceCriticalBase_t()  {

    }

    // Contexts:
    void addContext(ihipCtx_t *ctx);
    void removeContext(ihipCtx_t *ctx);
    std::list<ihipCtx_t*> &ctxs() { return _ctxs; };
    const std::list<ihipCtx_t*> &const_ctxs() const { return _ctxs; };
	int getcount() {return _ctxCount;};
    friend class LockedAccessor<ihipDeviceCriticalBase_t>;
private:
    ihipDevice_t                 *_parent;

    //--- Context Tracker:
    std::list< ihipCtx_t* > _ctxs;   // contexts associated with this device across all threads.

	int	_ctxCount;
};

typedef ihipDeviceCriticalBase_t<DeviceMutex> ihipDeviceCritical_t;

typedef LockedAccessor<ihipDeviceCritical_t> LockedAccessor_DeviceCrit_t;

//----
// Properties of the HIP device.
// Multiple contexts can point to same device.
class ihipDevice_t
{
public:
    ihipDevice_t(unsigned deviceId, unsigned deviceCnt, hc::accelerator &acc);
    ~ihipDevice_t();

    // Accessors:
    ihipCtx_t *getPrimaryCtx() const { return _primaryCtx; };
    void locked_removeContext(ihipCtx_t *c);
	void locked_reset();
    ihipDeviceCritical_t  &criticalData() { return _criticalData; };
public:
    unsigned                _deviceId; // device ID

    hc::accelerator         _acc;
    hsa_agent_t             _hsaAgent;    // hsa agent handle

    //! Number of compute units supported by the device:
    unsigned                _computeUnits;
    hipDeviceProp_t         _props;        // saved device properties.

    // TODO - report this through device properties, base on HCC API call.
    int                     _isLargeBar;

    ihipCtx_t               *_primaryCtx;

    int                      _state; //1 if device is set otherwise 0

private:
    hipError_t initProperties(hipDeviceProp_t* prop);
private:
	ihipDeviceCritical_t       _criticalData;
};
//=============================================================================



//=============================================================================
//class ihipCtxCriticalBase_t
template <typename MUTEX_TYPE>
class ihipCtxCriticalBase_t : LockedBase<MUTEX_TYPE>
{
public:
    ihipCtxCriticalBase_t(ihipCtx_t *parentCtx, unsigned deviceCnt) :
        _parent(parentCtx),
        _peerCnt(0)
    {
        _peerAgents = new hsa_agent_t[deviceCnt];
    };

    ~ihipCtxCriticalBase_t()  {
        if (_peerAgents != nullptr) {
            delete _peerAgents;
            _peerAgents = nullptr;
        }
        _peerCnt = 0;
    }

    // Streams:
    void addStream(ihipStream_t *stream);
    std::list<ihipStream_t*> &streams() { return _streams; };
    const std::list<ihipStream_t*> &const_streams() const { return _streams; };



    // Peer Accessor classes:
    bool isPeerWatcher(const ihipCtx_t *peer); // returns True if peer has access to memory physically located on this device.
    bool addPeerWatcher(const ihipCtx_t *thisCtx, ihipCtx_t *peer);
    bool removePeerWatcher(const ihipCtx_t *thisCtx, ihipCtx_t *peer);
    void resetPeerWatchers(ihipCtx_t *thisDevice);
    void printPeerWatchers(FILE *f) const;

    uint32_t peerCnt() const { return _peerCnt; };
    hsa_agent_t *peerAgents() const { return _peerAgents; };


    // TODO - move private
    std::list<ihipCtx_t*>     _peers;     // list of enabled peer devices.

    friend class LockedAccessor<ihipCtxCriticalBase_t>;
private:
    ihipCtx_t     *              _parent;

    //--- Stream Tracker:
    std::list< ihipStream_t* > _streams;   // streams associated with this device.


    //--- Peer Tracker:
    // These reflect the currently Enabled set of peers for this GPU:
    // Enabled peers have permissions to access the memory physically allocated on this device.
    // Note the peers always contain the self agent for easy interfacing with HSA APIs.
    uint32_t                  _peerCnt;     // number of enabled peers
    hsa_agent_t              *_peerAgents;  // efficient packed array of enabled agents (to use for allocations.)
private:
    void recomputePeerAgents();
};
// Note Mutex type Real/Fake selected based on CtxMutex
typedef ihipCtxCriticalBase_t<CtxMutex> ihipCtxCritical_t;

// This type is used by functions that need access to the critical device structures.
typedef LockedAccessor<ihipCtxCritical_t> LockedAccessor_CtxCrit_t;
//=============================================================================


//=============================================================================
//class ihipCtx_t:
// A HIP CTX (context) points at one of the existing devices and contains the streams,
// peer-to-peer mappings, creation flags.  Multiple contexts can point to the same
// device.
//
class ihipCtx_t
{
public: // Functions:
    ihipCtx_t(ihipDevice_t *device, unsigned deviceCnt, unsigned flags); // note: calls constructor for _criticalData
    ~ihipCtx_t();

    // Functions which read or write the critical data are named locked_.
    // (might be better called "locking_"
    // ihipCtx_t does not use recursive locks so the ihip implementation must avoid calling a locked_ function from within a locked_ function.
    // External functions which call several locked_ functions will acquire and release the lock for each function.  if this occurs in
    // performance-sensitive code we may want to refactor by adding non-locked functions and creating a new locked_ member function to call them all.
    void locked_removeStream(ihipStream_t *s);
    void locked_reset();
    void locked_waitAllStreams();
    void locked_syncDefaultStream(bool waitOnSelf, bool syncHost);

    ihipCtxCritical_t  &criticalData() { return _criticalData; };

    const ihipDevice_t *getDevice() const { return _device; };
    int                 getDeviceNum() const { return _device->_deviceId; };

    // TODO - review uses of getWriteableDevice(), can these be converted to getDevice()
    ihipDevice_t *getWriteableDevice() const { return _device; };

    std::string toString() const;

public:  // Data
    // The NULL stream is used if no other stream is specified.
    // Default stream has special synchronization properties with other streams.
    ihipStream_t            *_defaultStream;

    // Flags specified when the context is created:
    unsigned                _ctxFlags;

private:
    ihipDevice_t            *_device;


private:  // Critical data, protected with locked access:
    // Members of _protected data MUST be accessed through the LockedAccessor.
    // Search for LockedAccessor<ihipCtxCritical_t> for examples; do not access _criticalData directly.
    ihipCtxCritical_t       _criticalData;

};



//=================================================================================================
// Global variable definition:
extern std::once_flag hip_initialized;
extern unsigned g_deviceCnt;
extern hsa_agent_t g_cpu_agent ;   // the CPU agent.
extern hsa_agent_t *g_allAgents; // CPU agents + all the visible GPU agents.

//=================================================================================================
// Extern functions:
extern void ihipInit();
extern const char *ihipErrorString(hipError_t);
extern ihipCtx_t    *ihipGetTlsDefaultCtx();
extern void          ihipSetTlsDefaultCtx(ihipCtx_t *ctx);
extern hipError_t    ihipSynchronize(void);
extern void          ihipCtxStackUpdate();
extern hipError_t    ihipDeviceSetState();

extern ihipDevice_t *ihipGetDevice(int);
ihipCtx_t * ihipGetPrimaryCtx(unsigned deviceIndex);


hipStream_t ihipSyncAndResolveStream(hipStream_t);

// Stream printf functions:
inline std::ostream& operator<<(std::ostream& os, const ihipStream_t& s)
{
    os << "stream:";
    os << s.getDevice()->_deviceId;;
    os << '.';
    os << s._id;
    return os;
}

inline std::ostream & operator<<(std::ostream& os, const dim3& s)
{
    os << '{';
    os << s.x;
    os << ',';
    os << s.y;
    os << ',';
    os << s.z;
    os << '}';
    return os;
}

inline std::ostream & operator<<(std::ostream& os, const gl_dim3& s)
{
    os << '{';
    os << s.x;
    os << ',';
    os << s.y;
    os << ',';
    os << s.z;
    os << '}';
    return os;
}

// Stream printf functions:
inline std::ostream& operator<<(std::ostream& os, const hipEvent_t& e)
{
    os << "event:" << std::hex << static_cast<void*> (e);
    return os;
}

inline std::ostream& operator<<(std::ostream& os, const ihipCtx_t* c)
{
    os << "ctx:" << static_cast<const void*> (c)
       << ".dev:" << c->getDevice()->_deviceId;
    return os;
}


// Helper functions that are used across src files:
namespace hip_internal {
    hipError_t memcpyAsync (void* dst, const void* src, size_t sizeBytes, hipMemcpyKind kind, hipStream_t stream);
};


#endif<|MERGE_RESOLUTION|>--- conflicted
+++ resolved
@@ -586,17 +586,10 @@
 //----
 // Internal event structure:
 enum hipEventStatus_t {
-<<<<<<< HEAD
-    hipEventStatusUnitialized = 0, // event is unutilized, must be "Created" before use.
-    hipEventStatusCreated     = 1,
-    hipEventStatusRecording   = 2, // event has been enqueued to record something.
-    hipEventStatusRecorded    = 3, // event has been recorded - timestamps are valid.
-=======
     hipEventStatusUnitialized = 0, // event is uninitialized, must be "Created" before use.
     hipEventStatusCreated     = 1, // event created, but not yet Recorded
     hipEventStatusRecording   = 2, // event has been recorded into a stream but not completed yet.
     hipEventStatusComplete    = 3, // event has been recorded - timestamps are valid.
->>>>>>> fed03710
 } ;
 
 // TODO - rename to ihip type of some kind
@@ -610,13 +603,8 @@
 class ihipEvent_t {
 public:
     ihipEvent_t(unsigned flags);
-<<<<<<< HEAD
-    void attachToCompletionFuture(const hc::completion_future *cf, ihipEventType_t eventType);
-    void setTimestamp();
-=======
     void attachToCompletionFuture(const hc::completion_future *cf, hipStream_t stream, ihipEventType_t eventType);
     void refereshEventStatus();
->>>>>>> fed03710
     uint64_t timestamp() const { return _timestamp; } ;
     ihipEventType_t type() const { return _type; };
 
