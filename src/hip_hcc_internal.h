--- conflicted
+++ resolved
@@ -669,11 +669,7 @@
 class ihipEventCriticalBase_t : LockedBase<MUTEX_TYPE>
 {
 public:
-<<<<<<< HEAD
-    ihipEventCriticalBase_t(const ihipEvent_t *parentEvent) :
-=======
-    explicit ihipEventCriticalBase_t(const ihipEvent_t *parentEvent) : 
->>>>>>> 6f3ed5e3
+    explicit ihipEventCriticalBase_t(const ihipEvent_t *parentEvent) :
         _parent(parentEvent)
     {}
     ~ihipEventCriticalBase_t() {};
