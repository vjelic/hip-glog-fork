/*
Copyright (c) 2015-2016 Advanced Micro Devices, Inc. All rights reserved.

Permission is hereby granted, free of charge, to any person obtaining a copy
of this software and associated documentation files (the "Software"), to deal
in the Software without restriction, including without limitation the rights
to use, copy, modify, merge, publish, distribute, sublicense, and/or sell
copies of the Software, and to permit persons to whom the Software is
furnished to do so, subject to the following conditions:

The above copyright notice and this permission notice shall be included in
all copies or substantial portions of the Software.

THE SOFTWARE IS PROVIDED "AS IS", WITHOUT WARRANTY OF ANY KIND, EXPRESS OR
IMPLIED, INCLUDING BUT NOT LIMITED TO THE WARRANTIES OF MERCHANTABILITY,
FITNESS FOR A PARTICULAR PURPOSE AND NONINFRINGEMENT.  IN NO EVENT SHALL THE
AUTHORS OR COPYRIGHT HOLDERS BE LIABLE FOR ANY CLAIM, DAMAGES OR OTHER
LIABILITY, WHETHER IN AN ACTION OF CONTRACT, TORT OR OTHERWISE, ARISING FROM,
OUT OF OR IN CONNECTION WITH THE SOFTWARE OR THE USE OR OTHER DEALINGS IN
THE SOFTWARE.
*/
/**
 * @file hip_hcc.cpp
 *
 * Contains definitions for functions that are large enough that we don't want to inline them everywhere.
 * This file is compiled and linked into apps running HIP / HCC path.
 */
#include <assert.h>
#include <stdint.h>
#include <iostream>
#include <list>
#include <sys/types.h>
#include <unistd.h>
#include <deque>

#include <hc.hpp>
#include <hc_am.hpp>

#include "hip_runtime.h"

#include "hsa_ext_amd.h"



#define USE_AM_TRACKER 1  /* >0 = use new AM memory tracker features. */
#define USE_ROCR_V2    1  /* use the ROCR v2 async copy API with dst and src agents */

#if (USE_AM_TRACKER) and (__hcc_workweek__ < 16074)
#error (USE_AM_TRACKER requries HCC version of 16074 or newer)
#endif


#if (USE_ROCR_V2) and (USE_AM_TRACKER == 0)
#error (USE_ROCR_V2 requires USE_AM_TRACKER>0)
#endif


#define INLINE static inline

//---
// Environment variables:

// Intended to distinguish whether an environment variable should be visible only in debug mode, or in debug+release.
//static const int debug = 0;
static const int release = 1;


int HIP_LAUNCH_BLOCKING = 0;

int HIP_PRINT_ENV = 0;
int HIP_TRACE_API= 0;
int HIP_STAGING_SIZE = 64;   /* size of staging buffers, in KB */
int HIP_STAGING_BUFFERS = 2;    // TODO - remove, two buffers should be enough.
int HIP_PININPLACE = 0;  
int HIP_STREAM_SIGNALS = 2;  /* number of signals to allocate at stream creation */


//---
// Chicken bits for disabling functionality to work around potential issues:
int HIP_DISABLE_HW_KERNEL_DEP = 1;
int HIP_DISABLE_HW_COPY_DEP = 1;

int HIP_DISABLE_BIDIR_MEMCPY = 0;
int HIP_ONESHOT_COPY_DEP     = 1;  // TODO - setting this =1  is a good thing, reduces input deps on 


//---
//Debug flags:
#define TRACE_API    0x01 /* trace API calls and return values */
#define TRACE_SYNC   0x02 /* trace synchronization pieces */
#define TRACE_MEM    0x04 /* trace memory allocation / deallocation */
#define TRACE_COPY2  0x08 /* trace memory copy commands. Detailed. */
#define TRACE_SIGNAL 0x10 /* trace signal pool commands */

#define tprintf(trace_level, ...) {\
    if (HIP_TRACE_API & trace_level) {\
        fprintf (stderr, "hiptrace%x: ", trace_level); \
        fprintf (stderr, __VA_ARGS__);\
    }\
}

const hipStream_t hipStreamNull = 0x0;

struct ihipDevice_t;


enum ihipCommand_t {
    ihipCommandKernel,
    ihipCommandCopyH2D,
    ihipCommandCopyD2H,
};

const char* ihipCommandName[] = {
    "Kernel", "CopyH2D", "CopyD2H"
};



typedef uint64_t SIGSEQNUM;

//---
// Small wrapper around signals.
// Designed to be used from stream.
// TODO-someday refactor this class so it can be stored in a vector<>  
// we already store the index here so we can use for garbage collection.
struct ihipSignal_t {
    hsa_signal_t   _hsa_signal; // hsa signal handle
    int            _index;      // Index in pool, used for garbage collection.
    SIGSEQNUM      _sig_id;     // unique sequentially increasing ID.

    ihipSignal_t(); 
    ~ihipSignal_t();

    inline void release();
};


// Used to remove lock, for performance or stimulating bugs.
class FakeMutex
{
  public:
    void lock() {  }
    bool try_lock() {return true; }
    void unlock() { }
};



// Internal stream structure.
class ihipStream_t {
public:

    ihipStream_t(unsigned device_index, hc::accelerator_view av, unsigned int flags);
    ~ihipStream_t();

    inline void                 reclaimSignals(SIGSEQNUM sigNum);
    inline void                 waitAndReclaimOlder(ihipSignal_t *signal);
    inline void                 wait();

    inline ihipDevice_t *       getDevice() const;

    ihipSignal_t *              getSignal() ;

    inline bool                 preKernelCommand();
    inline void                 postKernelCommand(hc::completion_future &kernel_future);
    inline int                  copyCommand(ihipSignal_t *lastCopy, hsa_signal_t *waitSignal, ihipCommand_t copyType);

    inline void                 resetToEmpty();

    inline SIGSEQNUM            lastCopySeqId() { return _last_copy_signal ? _last_copy_signal->_sig_id : 0; };
    std::mutex &                mutex() {return _mutex;};

    //---
    hc::accelerator_view _av;
    unsigned            _flags;
private:
    void                        enqueueBarrier(hsa_queue_t* queue, ihipSignal_t *depSignal);

    unsigned                    _device_index;
    ihipCommand_t               _last_command_type;  // type of the last command

    // signal of last copy command sent to the stream.  
    // May be NULL, indicating the previous command has completley finished and future commands don't need to create a dependency.
    // Copy can be either H2D or D2H.
    ihipSignal_t                *_last_copy_signal;  
    hc::completion_future       _last_kernel_future;  // Completion future of last kernel command sent to GPU.
    
    int                         _signalCursor;
    
    SIGSEQNUM                   _stream_sig_id;      // Monotonically increasing unique signal id.
    SIGSEQNUM                   _oldest_live_sig_id; // oldest live seq_id, anything < this can be allocated.
    std::deque<ihipSignal_t>    _signalPool;   // Pool of signals for use by this stream.

    std::mutex                  _mutex;
};



//----
// Internal event structure:
enum hipEventStatus_t {
   hipEventStatusUnitialized = 0, // event is unutilized, must be "Created" before use.
   hipEventStatusCreated     = 1,
   hipEventStatusRecording   = 2, // event has been enqueued to record something.
   hipEventStatusRecorded    = 3, // event has been recorded - timestamps are valid.
} ;


// internal hip event structure.
struct ihipEvent_t {
    hipEventStatus_t       _state;

    hipStream_t           _stream;  // Stream where the event is recorded, or NULL if all streams.
    unsigned              _flags;

    hc::completion_future _marker;
    uint64_t              _timestamp;  // store timestamp, may be set on host or by marker.

    SIGSEQNUM             _copy_seq_id;
} ;


//-------------------------------------------------------------------------------------------------
struct StagingBuffer {

    static const int _max_buffers = 4;

    StagingBuffer(ihipDevice_t *device, size_t bufferSize, int numBuffers) ;
    ~StagingBuffer();

    void CopyHostToDevice(void* dst, const void* src, size_t sizeBytes, hsa_signal_t *waitFor);
    void CopyHostToDevicePinInPlace(void* dst, const void* src, size_t sizeBytes, hsa_signal_t *waitFor);

    void CopyDeviceToHost   (void* dst, const void* src, size_t sizeBytes, hsa_signal_t *waitFor);
    void CopyDeviceToHostPinInPlace(void* dst, const void* src, size_t sizeBytes, hsa_signal_t *waitFor);


private:
    ihipDevice_t    *_device;
    size_t          _bufferSize;  // Size of the buffers.
    int             _numBuffers;

    char            *_pinnedStagingBuffer[_max_buffers];
    hsa_signal_t     _completion_signal[_max_buffers];
};



//-------------------------------------------------------------------------------------------------
struct ihipDevice_t
{
    unsigned                _device_index; // index into g_devices.

    hipDeviceProp_t         _props;        // saved device properties.
    hc::accelerator         _acc;
    hsa_agent_t             _hsa_agent;    // hsa agent handle

    // The NULL stream is used if no other stream is specified.
    // NULL has special synchronization properties with other streams.
    ihipStream_t            *_null_stream;

    std::list<ihipStream_t*> _streams;   // streams associated with this device.

    unsigned                _compute_units;

    hsa_signal_t             _copy_signal;       // signal to use for synchronous memcopies
    std::mutex               _copy_lock[2];      // mutex for each direction.
    StagingBuffer           *_staging_buffer[2]; // one buffer for each direction.

public:
    void reset();
    void init(unsigned device_index, hc::accelerator acc);
    hipError_t getProperties(hipDeviceProp_t* prop);

    ~ihipDevice_t();
};


//=================================================================================================
// Global Data Structures:
//=================================================================================================
//TLS - must be initialized here.
thread_local hipError_t tls_lastHipError = hipSuccess;
thread_local int tls_defaultDevice = 0;

// Global initialization.
std::once_flag hip_initialized;
ihipDevice_t *g_devices; // Array of all non-emulated (ie GPU) accelerators in the system.
unsigned g_deviceCnt;
//=================================================================================================


//=================================================================================================
//Forward Declarations:
//=================================================================================================
INLINE bool ihipIsValidDevice(unsigned deviceIndex);

//=================================================================================================
// Implementation:
//=================================================================================================


//=================================================================================================
// ihipSignal_t:
//=================================================================================================
//
//---
ihipSignal_t::ihipSignal_t() :  _sig_id(0) 
{
  if (hsa_signal_create(0/*value*/, 0, NULL, &_hsa_signal) != HSA_STATUS_SUCCESS) {
      throw;
  }
  tprintf (TRACE_SIGNAL, "  allocated hsa_signal=%lu\n", (_hsa_signal.handle));
}

//---
ihipSignal_t::~ihipSignal_t() 
{
    tprintf (TRACE_SIGNAL, "  destroy hsa_signal #%lu (#%lu)\n", (_hsa_signal.handle), _sig_id);
    if (hsa_signal_destroy(_hsa_signal) != HSA_STATUS_SUCCESS) {
        throw; // TODO
    }
};



//=================================================================================================
// ihipStream_t:
//=================================================================================================
//---
ihipStream_t::ihipStream_t(unsigned device_index, hc::accelerator_view av, unsigned int flags) :
    _av(av), 
    _flags(flags), 
    _device_index(device_index), 
    _last_copy_signal(0),
    _signalCursor(0),
    _stream_sig_id(0),
    _oldest_live_sig_id(1)
{
    tprintf(TRACE_SYNC, " streamCreate: stream=%p\n", this);
    _signalPool.resize(HIP_STREAM_SIGNALS > 0 ? HIP_STREAM_SIGNALS : 1);

    resetToEmpty();
};


//---
ihipStream_t::~ihipStream_t()
{
    _signalPool.clear();
}


//---
// Reset the stream to "empty" - next command will not set up an inpute dependency on any older signal.
void ihipStream_t::resetToEmpty() 
{
    _last_command_type = ihipCommandCopyH2D;
    _last_copy_signal = NULL;
}

//---
void ihipStream_t::reclaimSignals(SIGSEQNUM sigNum)
{
    tprintf(TRACE_SIGNAL, "reclaim signal #%lu\n", sigNum);
    // Mark all signals older and including this one as available for 
    _oldest_live_sig_id = sigNum+1;
}


//---
void ihipStream_t::waitAndReclaimOlder(ihipSignal_t *signal) 
{
    hsa_signal_wait_acquire(_last_copy_signal->_hsa_signal, HSA_SIGNAL_CONDITION_LT, 1, UINT64_MAX, HSA_WAIT_STATE_ACTIVE);

    reclaimSignals(_last_copy_signal->_sig_id); 

}


//---
//Wait for all queues kernels in the associated accelerator_view to complete.
void ihipStream_t::wait() 
{
    tprintf (TRACE_SYNC, "stream %p wait for queue-empty and lastCopy:#%lu...\n", this, _last_copy_signal ? _last_copy_signal->_sig_id: 0x0 );
    _av.wait();
    if (_last_copy_signal) {
        this->waitAndReclaimOlder(_last_copy_signal);
    }

    resetToEmpty();
};


//---
inline ihipDevice_t * ihipStream_t::getDevice() const 
{ 
    if (ihipIsValidDevice(_device_index)) {
        return &g_devices[_device_index]; 
    } else {
        return NULL;
    }
};


//---
// Allocate a new signal from the signal pool.
// Returned signals have value of 0.
// Signals are intended for use in this stream and are always reclaimed "in-order".
ihipSignal_t *ihipStream_t::getSignal() 
{
    int numToScan = _signalPool.size();
    do {
        auto thisCursor = _signalCursor;
        if (++_signalCursor == _signalPool.size()) {
            _signalCursor = 0;
        }

        if (_signalPool[thisCursor]._sig_id < _oldest_live_sig_id) {
            _signalPool[thisCursor]._index = thisCursor;
            _signalPool[thisCursor]._sig_id  =  ++_stream_sig_id;  // allocate it.


            return &_signalPool[thisCursor];
        }

    } while (--numToScan) ;

    assert(numToScan == 0);

    // Have to grow the pool:
    _signalCursor = _signalPool.size(); // set to the beginning of the new entries:
    _signalPool.resize(_signalPool.size() * 2);
    tprintf (TRACE_SIGNAL, "grow signal pool to %zu entries, cursor=%d\n", _signalPool.size(), _signalCursor);
    return getSignal();  // try again, 

    // Should never reach here.
    assert(0);
}


//---
void ihipStream_t::enqueueBarrier(hsa_queue_t* queue, ihipSignal_t *depSignal) 
{

    // Obtain the write index for the command queue
    uint64_t index = hsa_queue_load_write_index_relaxed(queue);
    const uint32_t queueMask = queue->size - 1;

    // Define the barrier packet to be at the calculated queue index address
    hsa_barrier_and_packet_t* barrier = &(((hsa_barrier_and_packet_t*)(queue->base_address))[index&queueMask]);
    memset(barrier, 0, sizeof(hsa_barrier_and_packet_t));

    // setup header
    uint16_t header = HSA_PACKET_TYPE_BARRIER_AND << HSA_PACKET_HEADER_TYPE;
    header |= 1 << HSA_PACKET_HEADER_BARRIER;
    //header |= HSA_FENCE_SCOPE_SYSTEM << HSA_PACKET_HEADER_ACQUIRE_FENCE_SCOPE;
    //header |= HSA_FENCE_SCOPE_SYSTEM << HSA_PACKET_HEADER_RELEASE_FENCE_SCOPE;
    barrier->header = header;

    barrier->dep_signal[0] = depSignal->_hsa_signal;

    barrier->completion_signal.handle = 0;

    // TODO - check queue overflow, return error:
    // Increment write index and ring doorbell to dispatch the kernel
    hsa_queue_store_write_index_relaxed(queue, index+1);
    hsa_signal_store_relaxed(queue->doorbell_signal, index);
}


//--
//When the commands in a stream change types (ie kernel command follows a data command,
//or data command follows a kernel command), then we need to add a barrier packet
//into the stream to mimic CUDA stream semantics.  (some hardware uses separate
//queues for data commands and kernel commands, and no implicit ordering is provided).
//
inline bool ihipStream_t::preKernelCommand()
{
    _mutex.lock(); // will be unlocked in postKernelCommand

    bool addedSync = false;
    // If switching command types, we need to add a barrier packet to synchronize things.
    if (_last_command_type != ihipCommandKernel) {
        if (_last_copy_signal) {
            addedSync = true;

            hsa_queue_t * q =  (hsa_queue_t*)_av.get_hsa_queue();
            if (! HIP_DISABLE_HW_KERNEL_DEP) {
                this->enqueueBarrier(q, _last_copy_signal);
                tprintf (TRACE_SYNC, "stream %p switch %s to %s (barrier pkt inserted with wait on #%lu)\n", 
                        this, ihipCommandName[_last_command_type], ihipCommandName[ihipCommandKernel], _last_copy_signal->_sig_id)

            } else {
                tprintf (TRACE_SYNC, "stream %p switch %s to %s (wait for previous...)\n", 
                        this, ihipCommandName[_last_command_type], ihipCommandName[ihipCommandKernel]);
                this->waitAndReclaimOlder(_last_copy_signal);
            }
        }
        _last_command_type = ihipCommandKernel;
    }

    return addedSync;
}


//---
inline void ihipStream_t::postKernelCommand(hc::completion_future &kernelFuture)
{
    _last_kernel_future = kernelFuture;

    _mutex.unlock();
};



//---
// Called whenever a copy command is set to the stream.
// Examines the last command sent to this stream and returns a signal to wait on, if required.
inline int ihipStream_t::copyCommand(ihipSignal_t *lastCopy, hsa_signal_t *waitSignal, ihipCommand_t copyType)
{
    int needSync = 0;

    waitSignal->handle = 0;
    // If switching command types, we need to add a barrier packet to synchronize things.
    if (_last_command_type != copyType) {


        if (_last_command_type == ihipCommandKernel) {
            tprintf (TRACE_SYNC, "stream %p switch %s to %s (async copy dep on prev kernel)\n", 
                    this, ihipCommandName[_last_command_type], ihipCommandName[copyType]);
            needSync = 1;
            hsa_signal_t *hsaSignal = (static_cast<hsa_signal_t*> (_last_kernel_future.get_native_handle()));
            if (hsaSignal) {
                *waitSignal = * hsaSignal;
            }
        } else if (_last_copy_signal) {
            needSync = 1;
            tprintf (TRACE_SYNC, "stream %p switch %s to %s (async copy dep on other copy #%lu)\n", 
                    this, ihipCommandName[_last_command_type], ihipCommandName[copyType], _last_copy_signal->_sig_id);
            *waitSignal = _last_copy_signal->_hsa_signal;
        }

        if (HIP_DISABLE_HW_COPY_DEP && needSync) {
            // do the wait here on the host, and disable the device-side command resolution.
            hsa_signal_wait_acquire(*waitSignal, HSA_SIGNAL_CONDITION_LT, 1, UINT64_MAX, HSA_WAIT_STATE_ACTIVE);
            needSync = 0;
        }

        _last_command_type = copyType;
    }

    _last_copy_signal = lastCopy;

    return needSync;
}


//=================================================================================================
//
//Reset the device - this is called from hipDeviceReset.  
//Device may be reset multiple times, and may be reset after init.
void ihipDevice_t::reset() 
{
    _staging_buffer[0] = new StagingBuffer(this, HIP_STAGING_SIZE*1024, HIP_STAGING_BUFFERS);
    _staging_buffer[1] = new StagingBuffer(this, HIP_STAGING_SIZE*1024, HIP_STAGING_BUFFERS);
};


//---
void ihipDevice_t::init(unsigned device_index, hc::accelerator acc)
{
    _device_index = device_index;
    _acc = acc;
    hsa_agent_t *agent = static_cast<hsa_agent_t*> (acc.get_default_view().get_hsa_agent());
    if (agent) {
        int err = hsa_agent_get_info(*agent, (hsa_agent_info_t)HSA_AMD_AGENT_INFO_COMPUTE_UNIT_COUNT, &_compute_units);
        if (err != HSA_STATUS_SUCCESS) {
            _compute_units = 1;
        }

        _hsa_agent = *agent;
    } else {
        _hsa_agent.handle = static_cast<uint64_t> (-1);
    }

    getProperties(&_props);

    _null_stream = new ihipStream_t(device_index, acc.get_default_view(), hipStreamDefault);
    this->_streams.push_back(_null_stream);
    tprintf(TRACE_SYNC, "created device with null_stream=%p\n", _null_stream);

    hsa_signal_create(0, 0, NULL, &_copy_signal);

    this->reset();
};


ihipDevice_t::~ihipDevice_t()
{
    if (_null_stream) {
        delete _null_stream;
        _null_stream = NULL;
    }

    for (int i=0; i<2; i++) {
        if (_staging_buffer[i]) {
            delete _staging_buffer[i];
        }
    }
    hsa_signal_destroy(_copy_signal);
}

//----




//=================================================================================================
// Utility functions, these are not part of the public HIP API
//=================================================================================================

//=================================================================================================

#define DeviceErrorCheck(x) if (x != HSA_STATUS_SUCCESS) { return hipErrorInvalidDevice; }

#define ErrorCheck(x) error_check(x, __LINE__, __FILE__)

void error_check(hsa_status_t hsa_error_code, int line_num, std::string str) {
  if (hsa_error_code != HSA_STATUS_SUCCESS) {
    printf("HSA reported error!\n In file: %s\nAt line: %d\n", str.c_str(),line_num);
  }
}

hsa_status_t get_region_info(hsa_region_t region, void* data)
{
    hsa_status_t err;
    hipDeviceProp_t* p_prop = reinterpret_cast<hipDeviceProp_t*>(data);
    uint32_t region_segment;

    // Get region segment
    err = hsa_region_get_info(region, HSA_REGION_INFO_SEGMENT, &region_segment);
    ErrorCheck(err);

    switch(region_segment) {
    case HSA_REGION_SEGMENT_READONLY:
        err = hsa_region_get_info(region, HSA_REGION_INFO_SIZE, &(p_prop->totalConstMem)); break;
    /* case HSA_REGION_SEGMENT_PRIVATE:
        cout<<"PRIVATE"<<endl; private segment cannot be queried */
    case HSA_REGION_SEGMENT_GROUP:
        err = hsa_region_get_info(region, HSA_REGION_INFO_SIZE, &(p_prop->sharedMemPerBlock)); break;
    default: break;
    }
    return HSA_STATUS_SUCCESS;
}

// Determines if the given agent is of type HSA_DEVICE_TYPE_GPU and counts it.
static hsa_status_t countGpuAgents(hsa_agent_t agent, void *data) {
    if (data == NULL) {
        return HSA_STATUS_ERROR_INVALID_ARGUMENT;
    }
    hsa_device_type_t device_type;
    hsa_status_t status = hsa_agent_get_info(agent, HSA_AGENT_INFO_DEVICE, &device_type);
    if (status != HSA_STATUS_SUCCESS) {
        return status;
    }
    if (device_type == HSA_DEVICE_TYPE_GPU) {
        (*static_cast<int*>(data))++;
    }
    return HSA_STATUS_SUCCESS;
}

// Internal version,
hipError_t ihipDevice_t::getProperties(hipDeviceProp_t* prop)
{
    hipError_t e = hipSuccess;
    hsa_status_t err;

    // Set some defaults in case we don't find the appropriate regions:
    prop->totalGlobalMem = 0;
    prop->totalConstMem = 0;
    prop->sharedMemPerBlock = 0;
    prop-> maxThreadsPerMultiProcessor = 0;
    prop->regsPerBlock = 0;

    if (_hsa_agent.handle == -1) {
        return hipErrorInvalidDevice;
    }

    // Iterates over the agents to determine Multiple GPU devices
    // using the countGpuAgents callback.
    int gpuAgentsCount = 0;
    err = hsa_iterate_agents(countGpuAgents, &gpuAgentsCount);
    if (err == HSA_STATUS_INFO_BREAK) { err = HSA_STATUS_SUCCESS; }
    DeviceErrorCheck(err);
    prop->isMultiGpuBoard = 0 ? gpuAgentsCount < 2 : 1;

    // Get agent name
    err = hsa_agent_get_info(_hsa_agent, HSA_AGENT_INFO_NAME, &(prop->name));
    DeviceErrorCheck(err);

    // Get agent node
    uint32_t node;
    err = hsa_agent_get_info(_hsa_agent, HSA_AGENT_INFO_NODE, &node);
    DeviceErrorCheck(err);

    // Get wavefront size
    err = hsa_agent_get_info(_hsa_agent, HSA_AGENT_INFO_WAVEFRONT_SIZE,&prop->warpSize);
    DeviceErrorCheck(err);

    // Get max total number of work-items in a workgroup
    err = hsa_agent_get_info(_hsa_agent, HSA_AGENT_INFO_WORKGROUP_MAX_SIZE, &prop->maxThreadsPerBlock );
    DeviceErrorCheck(err);

    // Get max number of work-items of each dimension of a work-group
    uint16_t work_group_max_dim[3];
    err = hsa_agent_get_info(_hsa_agent, HSA_AGENT_INFO_WORKGROUP_MAX_DIM, work_group_max_dim);
    DeviceErrorCheck(err);
    for( int i =0; i< 3 ; i++) {
        prop->maxThreadsDim[i]= work_group_max_dim[i];
    }

    hsa_dim3_t grid_max_dim;
    err = hsa_agent_get_info(_hsa_agent, HSA_AGENT_INFO_GRID_MAX_DIM, &grid_max_dim);
    DeviceErrorCheck(err);
    prop->maxGridSize[0]= (int) ((grid_max_dim.x == UINT32_MAX) ? (INT32_MAX) : grid_max_dim.x);
    prop->maxGridSize[1]= (int) ((grid_max_dim.y == UINT32_MAX) ? (INT32_MAX) : grid_max_dim.y);
    prop->maxGridSize[2]= (int) ((grid_max_dim.z == UINT32_MAX) ? (INT32_MAX) : grid_max_dim.z);

    // Get Max clock frequency
    err = hsa_agent_get_info(_hsa_agent, (hsa_agent_info_t)HSA_AMD_AGENT_INFO_MAX_CLOCK_FREQUENCY, &prop->clockRate);
    prop->clockRate *= 1000.0;   // convert Mhz to Khz.
    DeviceErrorCheck(err);

    //uint64_t counterHz;
    //err = hsa_system_get_info(HSA_SYSTEM_INFO_TIMESTAMP_FREQUENCY, &counterHz);
    //DeviceErrorCheck(err);
    //prop->clockInstructionRate = counterHz / 1000;
    prop->clockInstructionRate = 100*1000; /* TODO-RT - hard-code until HSART has function to properly report clock */

    // Get Agent BDFID (bus/device/function ID)
    uint16_t bdf_id = 1;
    err = hsa_agent_get_info(_hsa_agent, (hsa_agent_info_t)HSA_AMD_AGENT_INFO_BDFID, &bdf_id);
    DeviceErrorCheck(err);

    // BDFID is 16bit uint: [8bit - BusID | 5bit - Device ID | 3bit - Function/DomainID]
    // TODO/Clarify: cudaDeviceProp::pciDomainID how to report?
    // prop->pciDomainID =  bdf_id & 0x7;
    prop->pciDeviceID =  (bdf_id>>3) & 0x1F;
    prop->pciBusID =  (bdf_id>>8) & 0xFF;

    // Masquerade as a 3.0-level device. This will change as more HW functions are properly supported.
    // Application code should use the arch.has* to do detailed feature detection.
    prop->major = 2;
    prop->minor = 0;

    // Get number of Compute Unit
    err = hsa_agent_get_info(_hsa_agent, (hsa_agent_info_t)HSA_AMD_AGENT_INFO_COMPUTE_UNIT_COUNT, &(prop->multiProcessorCount));
    DeviceErrorCheck(err);

    // TODO-hsart - this appears to return 0?
    uint32_t cache_size[4];
    err = hsa_agent_get_info(_hsa_agent, HSA_AGENT_INFO_CACHE_SIZE, cache_size);
    DeviceErrorCheck(err);
    prop->l2CacheSize = cache_size[1];

    /* Computemode for HSA Devices is always : cudaComputeModeDefault */
    prop->computeMode = 0;

    // Get Max Threads Per Multiprocessor
/*
    HsaSystemProperties props;
    hsaKmtReleaseSystemProperties();
    if(HSAKMT_STATUS_SUCCESS == hsaKmtAcquireSystemProperties(&props)) {
        HsaNodeProperties node_prop = {0};
        if(HSAKMT_STATUS_SUCCESS == hsaKmtGetNodeProperties(node, &node_prop)) {
            uint32_t waves_per_cu = node_prop.MaxWavesPerSIMD;
            prop-> maxThreadsPerMultiProcessor = prop->warpsize*waves_per_cu;
        }
    }
*/

    // Get memory properties
    err = hsa_agent_iterate_regions(_hsa_agent, get_region_info, prop);
    DeviceErrorCheck(err);

    // Get the size of the region we are using for Accelerator Memory allocations:
<<<<<<< HEAD
    hsa_region_t *am_region = static_cast<hsa_region_t*>(_acc.get_hsa_am_region());
=======
    hsa_region_t *am_region = static_cast<hsa_region_t*> (_acc.get_hsa_am_region());
>>>>>>> 812f56c1
    err = hsa_region_get_info(*am_region, HSA_REGION_INFO_SIZE, &prop->totalGlobalMem);
    DeviceErrorCheck(err);
    // maxSharedMemoryPerMultiProcessor should be as the same as group memory size.
    // Group memory will not be paged out, so, the physical memory size is the total shared memory size, and also equal to the group region size.
    prop->maxSharedMemoryPerMultiProcessor = prop->totalGlobalMem;

<<<<<<< HEAD
#ifdef USE_ROCR_20
    // Get Max memory clock frequency
    err = hsa_region_get_info(*am_region, (hsa_region_info_t)HSA_AMD_REGION_INFO_MAX_CLOCK_FREQUENCY, &prop->memoryClockRate);
    DeviceErrorCheck(err);
    prop->memoryClockRate *= 1000.0;   // convert Mhz to Khz.

    // Get global memory bus width in bits
    err = hsa_region_get_info(*am_region, (hsa_region_info_t)HSA_AMD_REGION_INFO_BUS_WIDTH, &prop->memoryBusWidth);
    DeviceErrorCheck(err);
#endif
=======
    // Get Max memory clock frequency
    err = hsa_region_get_info(*am_region, (hsa_region_info_t)HSA_AMD_REGION_INFO_MAX_CLOCK_FREQUENCY, &prop->memoryClockRate);
    prop->memoryClockRate *= 1000.0;   // convert Mhz to Khz.
    DeviceErrorCheck(err);
>>>>>>> 812f56c1

    // Set feature flags - these are all mandatory for HIP on HCC path:
    // Some features are under-development and future revs may support flags that are currently 0.
    // Reporting of these flags should be synchronized with the HIP_ARCH* compile-time defines in hip_runtime.h

    prop->arch.hasGlobalInt32Atomics       = 1;
    prop->arch.hasGlobalFloatAtomicExch    = 1;
    prop->arch.hasSharedInt32Atomics       = 1;
    prop->arch.hasSharedFloatAtomicExch    = 1;
    prop->arch.hasFloatAtomicAdd           = 0;
    prop->arch.hasGlobalInt64Atomics       = 1;
    prop->arch.hasSharedInt64Atomics       = 1;
    prop->arch.hasDoubles                  = 1; // TODO - true for Fiji.
    prop->arch.hasWarpVote                 = 1;
    prop->arch.hasWarpBallot               = 1;
    prop->arch.hasWarpShuffle              = 1;
    prop->arch.hasFunnelShift              = 0; // TODO-hcc
    prop->arch.hasThreadFenceSystem        = 0; // TODO-hcc
    prop->arch.hasSyncThreadsExt           = 0; // TODO-hcc
    prop->arch.hasSurfaceFuncs             = 0; // TODO-hcc
    prop->arch.has3dGrid                   = 1;
    prop->arch.hasDynamicParallelism       = 0;

    prop->concurrentKernels = 1; // All ROCR hardware supports executing multiple kernels concurrently
    return e;
}

#define ihipLogStatus(_hip_status) \
    ({\
        tls_lastHipError = _hip_status;\
        \
        if (HIP_TRACE_API & TRACE_API) {\
            fprintf(stderr, "hiptrace1: %-30s ret=%2d\n", __func__,  _hip_status);\
        }\
        _hip_status;\
    })



// Read environment variables.
void ihipReadEnv_I(int *var_ptr, const char *var_name1, const char *var_name2, const char *description)
{
    char * env = getenv(var_name1);

    // Check second name if first not defined, used to allow HIP_ or CUDA_ env vars.
    if ((env == NULL) && strcmp(var_name2, "0")) {
        env = getenv(var_name2);
    }

    // Default is set when variable is initialized (at top of this file), so only override if we find
    // an environment variable.
    if (env) {
        long int v = strtol(env, NULL, 0);
        *var_ptr = (int) (v);
    }


    if (HIP_PRINT_ENV) {
        printf ("%-30s = %2d : %s\n", var_name1, *var_ptr, description);
    }
}

#if defined (DEBUG)

#define READ_ENV_I(_build, _ENV_VAR, _ENV_VAR2, _description) \
    if ((_build == release) || (_build == debug) {\
        ihipReadEnv_I(&_ENV_VAR, #_ENV_VAR, #_ENV_VAR2, _description);\
    };

#else

#define READ_ENV_I(_build, _ENV_VAR, _ENV_VAR2, _description) \
    if (_build == release) {\
        ihipReadEnv_I(&_ENV_VAR, #_ENV_VAR, #_ENV_VAR2, _description);\
    };

#endif



//---
//Function called one-time at initialization time to construct a table of all GPU devices.
//HIP/CUDA uses integer "deviceIds" - these are indexes into this table.
//AMP maintains a table of accelerators, but some are emulated - ie for debug or CPU.
//This function creates a vector with only the GPU accelerators.
//It is called with C++11 call_once, which provided thread-safety.
void ihipInit()
{
    /*
     * Environment variables
     */
    READ_ENV_I(release, HIP_PRINT_ENV, 0,  "Print HIP environment variables.");  
    //-- READ HIP_PRINT_ENV env first, since it has impact on later env var reading

    READ_ENV_I(release, HIP_LAUNCH_BLOCKING, CUDA_LAUNCH_BLOCKING, "Make HIP APIs 'host-synchronous', so they block until any kernel launches or data copy commands complete. Alias: CUDA_LAUNCH_BLOCKING." );
    READ_ENV_I(release, HIP_TRACE_API, 0,  "Trace each HIP API call.  Print function name and return code to stderr as program executes.");
    READ_ENV_I(release, HIP_STAGING_SIZE, 0, "Size of each staging buffer (in KB)" );
    READ_ENV_I(release, HIP_STAGING_BUFFERS, 0, "Number of staging buffers to use in each direction. 0=use hsa_memory_copy.");
    READ_ENV_I(release, HIP_PININPLACE, 0, "For unpinned transfers, pin the memory in-place in chunks before doing the copy");
    READ_ENV_I(release, HIP_STREAM_SIGNALS, 0, "Number of signals to allocate when new stream is created (signal pool will grow on demand)");

    READ_ENV_I(release, HIP_DISABLE_HW_KERNEL_DEP, 0, "Disable HW dependencies before kernel commands  - instead wait for dependency on host.");
    READ_ENV_I(release, HIP_DISABLE_HW_COPY_DEP, 0, "Disable HW dependencies before copy commands  - instead wait for dependency on host.");
    READ_ENV_I(release, HIP_DISABLE_BIDIR_MEMCPY, 0, "Disable simultaneous H2D memcpy and D2H memcpy to same device");
    READ_ENV_I(release, HIP_ONESHOT_COPY_DEP, 0, "If set, only set the copy input dependency for the first copy command in a staged copy.  If clear, set the dep for each copy.");

    /*
     * Build a table of valid compute devices.
     */
    auto accs = hc::accelerator::get_all();
    int deviceCnt = 0;
    for (int i=0; i<accs.size(); i++) {
        if (! accs[i].get_is_emulated()) {
            deviceCnt++;
        }
    };

    g_devices = new ihipDevice_t[deviceCnt];
    g_deviceCnt = 0;
    for (int i=0; i<accs.size(); i++) {
        if (! accs[i].get_is_emulated()) {
           g_devices[g_deviceCnt].init(g_deviceCnt, accs[i]);
           g_deviceCnt++;
        }
    }

    assert(deviceCnt == g_deviceCnt);


    tprintf(TRACE_API, "pid=%u %-30s\n", getpid(), "<ihipInit>");

}

INLINE bool ihipIsValidDevice(unsigned deviceIndex)
{
    // deviceIndex is unsigned so always > 0
    return (deviceIndex < g_deviceCnt);
}


//---
INLINE ihipDevice_t *ihipGetTlsDefaultDevice()
{
    // If this is invalid, the TLS state is corrupt.
    // This can fire if called before devices are initialized.
    // TODO - consider replacing assert with error code
    assert (ihipIsValidDevice(tls_defaultDevice));

    return &g_devices[tls_defaultDevice];
}


//---
INLINE ihipDevice_t *ihipGetDevice(int deviceId)
{
    if ((deviceId >= 0) && (deviceId < g_deviceCnt)) {
        return &g_devices[deviceId];
    } else {
        return NULL;
    }

}


//---
//Heavyweight synchronization that waits on all streams, ignoring hipStreamNonBlocking flag.
static inline void ihipWaitAllStreams(ihipDevice_t *device)
{
    tprintf(TRACE_SYNC, "waitAllStream\n");
    for (auto streamI=device->_streams.begin(); streamI!=device->_streams.end(); streamI++) {
        (*streamI)->wait();
    }
}




inline void ihipWaitNullStream(ihipDevice_t *device)
{
    tprintf(TRACE_SYNC, "waitNullStream\n");

    for (auto streamI=device->_streams.begin(); streamI!=device->_streams.end(); streamI++) {
        ihipStream_t *stream = *streamI;
        if (!(stream->_flags & hipStreamNonBlocking)) {
            // TODO-hcc - use blocking or active wait here?
            // TODO-sync - cudaDeviceBlockingSync
            stream->wait();
        }
    }
}


//---
// Get the stream to use for a command submission.
//
// If stream==NULL synchronize appropriately with other streams and return the default av for the device.
// If stream is valid, return the AV to use.
inline hipStream_t ihipSyncAndResolveStream(hipStream_t stream)
{
    if (stream == hipStreamNull ) {
        ihipDevice_t *device = ihipGetTlsDefaultDevice();
        ihipWaitNullStream(device);

        return device->_null_stream;
    } else {
        return stream;
    }
}







// TODO - data-up to data-down:
// Called just before a kernel is launched from hipLaunchKernel.
// Allows runtime to track some information about the stream.
hipStream_t ihipPreLaunchKernel(hipStream_t stream, hc::accelerator_view **av)
{
    stream = ihipSyncAndResolveStream(stream);

    stream->preKernelCommand();

    *av = &stream->_av;

    return (stream);
}


//---
//Called after kernel finishes execution.
void ihipPostLaunchKernel(hipStream_t stream, hc::completion_future &kernelFuture)
{
    stream->postKernelCommand(kernelFuture);
    if (HIP_LAUNCH_BLOCKING) {
        tprintf(TRACE_SYNC, " stream:%p LAUNCH_BLOCKING for kernel completion\n", stream);
    }
}


//
//=================================================================================================
// HIP API Implementation
//
// Implementor notes:
// _ All functions should call ihipInit as first action:
//    std::call_once(hip_initialized, ihipInit);
//
// - ALl functions should use ihipLogStatus to return error code (not return error directly).
//=================================================================================================
//
//---


//-------------------------------------------------------------------------------------------------
//Devices
//-------------------------------------------------------------------------------------------------
//---
/**
 * @return  #hipSuccess
 */
hipError_t hipGetDevice(int *device)
{
    std::call_once(hip_initialized, ihipInit);

    *device = tls_defaultDevice;
    return ihipLogStatus(hipSuccess);
}


//---
/**
 * @return  #hipSuccess, #hipErrorNoDevice
 */
hipError_t hipGetDeviceCount(int *count)
{
    std::call_once(hip_initialized, ihipInit);

    *count = g_deviceCnt;

    if (*count > 0) {
        return ihipLogStatus(hipSuccess);
    } else {
        return ihipLogStatus(hipErrorNoDevice);
    }
}


//---
/**
 * @returns #hipSuccess
 */
hipError_t hipDeviceSetCacheConfig ( hipFuncCache cacheConfig )
{
    std::call_once(hip_initialized, ihipInit);

    // Nop, AMD does not support variable cache configs.

    return ihipLogStatus(hipSuccess);
}


//---
/**
 * @returns #hipSuccess
 */
hipError_t hipDeviceGetCacheConfig ( hipFuncCache *cacheConfig )
{
    std::call_once(hip_initialized, ihipInit);

    *cacheConfig = hipFuncCachePreferNone;

    return ihipLogStatus(hipSuccess);
}


//---
/**
 * @returns #hipSuccess
 */
hipError_t hipFuncSetCacheConfig ( hipFuncCache cacheConfig )
{
    std::call_once(hip_initialized, ihipInit);

    // Nop, AMD does not support variable cache configs.

    return ihipLogStatus(hipSuccess);
}



//---
/**
 * @returns #hipSuccess
 */
hipError_t hipDeviceSetSharedMemConfig ( hipSharedMemConfig config )
{
    std::call_once(hip_initialized, ihipInit);

    // Nop, AMD does not support variable shared mem configs.

    return ihipLogStatus(hipSuccess);
}



//---
/**
 * @returns #hipSuccess
 */
hipError_t hipDeviceGetSharedMemConfig ( hipSharedMemConfig * pConfig )
{
    std::call_once(hip_initialized, ihipInit);

    *pConfig = hipSharedMemBankSizeFourByte;

    return ihipLogStatus(hipSuccess);
}

//---
/**
 * @return #hipSuccess, #hipErrorInvalidDevice
 */
hipError_t hipSetDevice(int device)
{
    std::call_once(hip_initialized, ihipInit);

    if ((device < 0) || (device >= g_deviceCnt)) {
        return ihipLogStatus(hipErrorInvalidDevice);
    } else {
        tls_defaultDevice = device;
        return ihipLogStatus(hipSuccess);
    }
}


//---
/**
 * @return #hipSuccess
 */
hipError_t hipDeviceSynchronize(void)
{
    std::call_once(hip_initialized, ihipInit);

    ihipWaitAllStreams(ihipGetTlsDefaultDevice()); // ignores non-blocking streams, this waits for all activity to finish.

    return ihipLogStatus(hipSuccess);
}


//---
/**
 * @return @ref hipSuccess
 */
hipError_t hipDeviceReset(void)
{
    std::call_once(hip_initialized, ihipInit);

    ihipDevice_t *device = ihipGetTlsDefaultDevice();

    // TODO-HCC
    // This function currently does a user-level cleanup of known resources.
    // It could benefit from KFD support to perform a more "nuclear" clean that would include any associated kernel resources and page table entries.


    //---
    //Wait for pending activity to complete?
    //TODO - check if this is required behavior:
    for (auto streamI=device->_streams.begin(); streamI!=device->_streams.end(); streamI++) {
        ihipStream_t *stream = *streamI;
        stream->wait();
    }

    // Reset and remove streams:
    device->_streams.clear();


#if USE_AM_TRACKER
    if (device) {
        am_memtracker_reset(device->_acc);
        device->reset(); // re-allocate required resources.
    }
#endif

	// TODO - reset all streams on the device.

    return ihipLogStatus(hipSuccess);
}

/**
 *
 */
hipError_t hipDeviceGetAttribute(int* pi, hipDeviceAttribute_t attr, int device)
{
    std::call_once(hip_initialized, ihipInit);

    hipError_t e = hipSuccess;

    ihipDevice_t * hipDevice = ihipGetDevice(device);
    hipDeviceProp_t *prop = &hipDevice->_props;
    if (hipDevice) {
        switch (attr) {
        case hipDeviceAttributeMaxThreadsPerBlock:
            *pi = prop->maxThreadsPerBlock; break;
        case hipDeviceAttributeMaxBlockDimX:
            *pi = prop->maxThreadsDim[0]; break;
        case hipDeviceAttributeMaxBlockDimY:
            *pi = prop->maxThreadsDim[1]; break;
        case hipDeviceAttributeMaxBlockDimZ:
            *pi = prop->maxThreadsDim[2]; break;
        case hipDeviceAttributeMaxGridDimX:
            *pi = prop->maxGridSize[0]; break;
        case hipDeviceAttributeMaxGridDimY:
            *pi = prop->maxGridSize[1]; break;
        case hipDeviceAttributeMaxGridDimZ:
            *pi = prop->maxGridSize[2]; break;
        case hipDeviceAttributeMaxSharedMemoryPerBlock:
            *pi = prop->sharedMemPerBlock; break;
        case hipDeviceAttributeTotalConstantMemory:
            *pi = prop->totalConstMem; break;
        case hipDeviceAttributeWarpSize:
            *pi = prop->warpSize; break;
        case hipDeviceAttributeMaxRegistersPerBlock:
            *pi = prop->regsPerBlock; break;
        case hipDeviceAttributeClockRate:
            *pi = prop->clockRate; break;
<<<<<<< HEAD
#ifdef USE_ROCR_20
        case hipDeviceAttributeMemoryClockRate:
            *pi = prop->memoryClockRate; break;
        case hipDeviceAttributeMemoryBusWidth:
            *pi = prop->memoryBusWidth; break;
#endif
=======
        case hipDeviceAttributeMemoryClockRate:
            *pi = prop->memoryClockRate; break;
>>>>>>> 812f56c1
        case hipDeviceAttributeMultiprocessorCount:
            *pi = prop->multiProcessorCount; break;
        case hipDeviceAttributeComputeMode:
            *pi = prop->computeMode; break;
        case hipDeviceAttributeL2CacheSize:
            *pi = prop->l2CacheSize; break;
        case hipDeviceAttributeMaxThreadsPerMultiProcessor:
            *pi = prop->maxThreadsPerMultiProcessor; break;
        case hipDeviceAttributeComputeCapabilityMajor:
            *pi = prop->major; break;
        case hipDeviceAttributeComputeCapabilityMinor:
            *pi = prop->minor; break;
        case hipDeviceAttributePciBusId:
            *pi = prop->pciBusID; break;
        case hipDeviceAttributeConcurrentKernels:
            *pi = prop->concurrentKernels; break;
        case hipDeviceAttributePciDeviceId:
            *pi = prop->pciDeviceID; break;
        case hipDeviceAttributeMaxSharedMemoryPerMultiprocessor:
            *pi = prop->maxSharedMemoryPerMultiProcessor; break;
        case hipDeviceAttributeIsMultiGpuBoard:
            *pi = prop->isMultiGpuBoard; break;
        default:
            e = hipErrorInvalidValue; break;
        }
    } else {
        e = hipErrorInvalidDevice;
    }
    return ihipLogStatus(e);
}


/**
 * @return #hipSuccess, #hipErrorInvalidDevice
 * @bug HCC always returns 0 for maxThreadsPerMultiProcessor
 * @bug HCC always returns 0 for regsPerBlock
 * @bug HCC always returns 0 for l2CacheSize
 */
hipError_t hipDeviceGetProperties(hipDeviceProp_t* props, int device)
{
    std::call_once(hip_initialized, ihipInit);

    hipError_t e;

    ihipDevice_t * hipDevice = ihipGetDevice(device);
    if (hipDevice) {
        // copy saved props
        *props = hipDevice->_props;
        e = hipSuccess;
    } else {
        e = hipErrorInvalidDevice;
    }

    return ihipLogStatus(e);
}




//-------------------------------------------------------------------------------------------------
//-------------------------------------------------------------------------------------------------
// Error Handling
//---
/**
 * @returns return code from last HIP called from the active host thread.
 */
hipError_t hipGetLastError()
{
    std::call_once(hip_initialized, ihipInit);

    // Return last error, but then reset the state:
    return tls_lastHipError;
    ihipLogStatus(hipSuccess);
}

hipError_t hipPeakAtLastError()
{
    std::call_once(hip_initialized, ihipInit);

    return tls_lastHipError;
    ihipLogStatus(tls_lastHipError);
}


//---
const char *hipGetErrorName(hipError_t hip_error)
{
    std::call_once(hip_initialized, ihipInit);

    switch (hip_error) {
        case hipSuccess                     : return "hipSuccess";
        case hipErrorMemoryAllocation       : return "hipErrorMemoryAllocation";
        case hipErrorMemoryFree             : return "hipErrorMemoryFree";
        case hipErrorUnknownSymbol          : return "hipErrorUnknownSymbol";
        case hipErrorOutOfResources         : return "hipErrorOutOfResources";
        case hipErrorInvalidValue           : return "hipErrorInvalidValue";
        case hipErrorInvalidResourceHandle  : return "hipErrorInvalidResourceHandle";
        case hipErrorInvalidDevice          : return "hipErrorInvalidDevice";
        case hipErrorInvalidMemcpyDirection : return "hipErrorInvalidMemcpyDirection";
        case hipErrorNoDevice               : return "hipErrorNoDevice";
        case hipErrorNotReady               : return "hipErrorNotReady";
        case hipErrorUnknown                : return "hipErrorUnknown";
        case hipErrorTbd                    : return "hipErrorTbd";
        default                             : return "hipErrorUnknown";
    };
}


/**
 * @warning : hipGetErrorString returns string from hipGetErrorName
 */

//---
const char *hipGetErrorString(hipError_t hip_error)
{
    std::call_once(hip_initialized, ihipInit);

    // TODO - return a message explaining the error.
    // TODO - This should be set up to return the same string reported in the the doxygen comments, somehow.
    return hipGetErrorName(hip_error);
}


//-------------------------------------------------------------------------------------------------
//-------------------------------------------------------------------------------------------------
// Stream
//

//---
hipError_t hipStreamCreateWithFlags(hipStream_t *stream, unsigned int flags)
{
    std::call_once(hip_initialized, ihipInit);

    ihipDevice_t *device = ihipGetTlsDefaultDevice();
    hc::accelerator acc = device->_acc;

    // TODO - se try-catch loop to detect memory exception?
    //
    //
    //Note this is an execute_in_order queue, so all kernels submitted will atuomatically wait for prev to complete:
    //This matches CUDA stream behavior:

    auto istream = new ihipStream_t(device->_device_index, acc.create_view(), flags);
    device->_streams.push_back(istream);
    *stream = istream;
    tprintf(TRACE_SYNC, "hipStreamCreate, stream=%p\n", *stream);

    return ihipLogStatus(hipSuccess);
}

/**
 * @bug This function conservatively waits for all work in the specified stream to complete.
 */
hipError_t hipStreamWaitEvent(hipStream_t stream, hipEvent_t event, unsigned int flags)
{

    std::call_once(hip_initialized, ihipInit);

    hipError_t e = hipSuccess;

    {
        // Super-conservative version of this - TODO - remove me:
        stream->wait();
        e = hipSuccess;
    }

    return ihipLogStatus(e);
};


hipError_t hipStreamSynchronize(hipStream_t stream)
{
    std::call_once(hip_initialized, ihipInit);

    hipError_t e = hipSuccess;

    if (stream == NULL) {
        ihipDevice_t *device = ihipGetTlsDefaultDevice();
        ihipWaitNullStream(device);
    } else {
        stream->wait();
        e = hipSuccess;
    }


    return ihipLogStatus(e);
};


//---
/**
 * @return #hipSuccess, #hipErrorInvalidResourceHandle
 */
hipError_t hipStreamDestroy(hipStream_t stream)
{
    std::call_once(hip_initialized, ihipInit);

    hipError_t e = hipSuccess;

    //--- Drain the stream:
    if (stream == NULL) {
        ihipDevice_t *device = ihipGetTlsDefaultDevice();
        ihipWaitNullStream(device);
    } else {
        stream->wait();
        e = hipSuccess;
    }

    ihipDevice_t *device = stream->getDevice();

    if (device) {
        device->_streams.remove(stream);
        delete stream;
    } else {
        e = hipErrorInvalidResourceHandle;
    }

    return ihipLogStatus(e);
}


//---
hipError_t hipStreamGetFlags(hipStream_t stream, unsigned int *flags)
{
    std::call_once(hip_initialized, ihipInit);

    if (flags == NULL) {
        return ihipLogStatus(hipErrorInvalidValue);
    } else if (stream == NULL) {
        return ihipLogStatus(hipErrorInvalidResourceHandle);
    } else {
        *flags = stream->_flags;
        return ihipLogStatus(hipSuccess);
    }
}



//-------------------------------------------------------------------------------------------------
//-------------------------------------------------------------------------------------------------
// Events
//---
/**
 * @warning : flags must be 0.
 */
hipError_t hipEventCreateWithFlags(hipEvent_t* event, unsigned flags)
{
    // TODO - support hipEventDefault, hipEventBlockingSync, hipEventDisableTiming
    std::call_once(hip_initialized, ihipInit);

    hipError_t e = hipSuccess;

    if (flags == 0) {
        ihipEvent_t *eh = event->_handle = new ihipEvent_t();

        eh->_state  = hipEventStatusCreated;
        eh->_stream = NULL;
        eh->_flags  = flags;
        eh->_timestamp  = 0;
        eh->_copy_seq_id  = 0;
    } else {
        e = hipErrorInvalidValue;
    }


    return ihipLogStatus(e);
}


//---
hipError_t hipEventRecord(hipEvent_t event, hipStream_t stream)
{
    std::call_once(hip_initialized, ihipInit);

    ihipEvent_t *eh = event._handle;
    if (eh && eh->_state != hipEventStatusUnitialized)   {
        eh->_stream = stream;

        if (stream == NULL) {
            // If stream == NULL, wait on all queues.
            // This matches behavior described in CUDA 7 RT APIs, which say that "This function uses standard default stream semantics".
            // TODO-HCC fix this - is CUDA this conservative or still uses device timestamps?
            ihipDevice_t *device = ihipGetTlsDefaultDevice();
            ihipWaitNullStream(device);


            eh->_timestamp = hc::get_system_ticks();
            eh->_state = hipEventStatusRecorded;
            return ihipLogStatus(hipSuccess);
        } else {
            eh->_state  = hipEventStatusRecording;
            // Clear timestamps
            eh->_timestamp = 0;
            eh->_marker = stream->_av.create_marker();
            eh->_copy_seq_id = stream->lastCopySeqId();

            return ihipLogStatus(hipSuccess);
        }
    } else {
        return ihipLogStatus(hipErrorInvalidResourceHandle);
    }
}


//---
hipError_t hipEventDestroy(hipEvent_t event)
{
    std::call_once(hip_initialized, ihipInit);

    event._handle->_state  = hipEventStatusUnitialized;

    delete event._handle;
    event._handle = NULL;

    // TODO - examine return additional error codes
    return ihipLogStatus(hipSuccess);
}


//---
hipError_t hipEventSynchronize(hipEvent_t event)
{
    std::call_once(hip_initialized, ihipInit);

    ihipEvent_t *eh = event._handle;

    if (eh) {
        if (eh->_state == hipEventStatusUnitialized) {
            return ihipLogStatus(hipErrorInvalidResourceHandle);
        } else if (eh->_state == hipEventStatusCreated ) {
            // Created but not actually recorded on any device:
            return ihipLogStatus(hipSuccess);
        } else if (eh->_stream == NULL) {
            ihipDevice_t *device = ihipGetTlsDefaultDevice();
            ihipWaitNullStream(device);
            return ihipLogStatus(hipSuccess);
        } else {
#if __hcc_workweek__ >= 16033
            eh->_marker.wait((eh->_flags & hipEventBlockingSync) ? hc::hcWaitModeBlocked : hc::hcWaitModeActive);
#else
            eh->_marker.wait();
#endif
            eh->_stream->reclaimSignals(eh->_copy_seq_id);

            return ihipLogStatus(hipSuccess);
        }
    } else {
        return ihipLogStatus(hipErrorInvalidResourceHandle);
    }
}


void ihipSetTs(hipEvent_t e)
{
    ihipEvent_t *eh = e._handle;
    if (eh->_state == hipEventStatusRecorded) {
        // already recorded, done:
        return;
    } else {
        // TODO - use completion-future functions to obtain ticks and timestamps:
        hsa_signal_t *sig  = static_cast<hsa_signal_t*> (eh->_marker.get_native_handle());
        if (sig) {
            if (hsa_signal_load_acquire(*sig) == 0) {
                eh->_timestamp = eh->_marker.get_end_tick();
                eh->_state = hipEventStatusRecorded;
            }
        }
    }
}


//---
hipError_t hipEventElapsedTime(float *ms, hipEvent_t start, hipEvent_t stop)
{
    std::call_once(hip_initialized, ihipInit);

    ihipEvent_t *start_eh = start._handle;
    ihipEvent_t *stop_eh = stop._handle;

    ihipSetTs(start);
    ihipSetTs(stop);

    hipError_t status = hipSuccess;
    *ms = 0.0f;

    if (start_eh && stop_eh) {
        if ((start_eh->_state == hipEventStatusRecorded) && (stop_eh->_state == hipEventStatusRecorded)) {
            // Common case, we have good information for both events.

            int64_t tickDiff = (stop_eh->_timestamp - start_eh->_timestamp);

            // TODO-move this to a variable saved with each agent.
            uint64_t freqHz;
            hsa_system_get_info(HSA_SYSTEM_INFO_TIMESTAMP_FREQUENCY, &freqHz);
            if (freqHz) {
                *ms = ((double)(tickDiff) /  (double)(freqHz)) * 1000.0f;
                status = hipSuccess;
            } else {
                * ms = 0.0f;
                status = hipErrorInvalidValue;
            }


        } else if ((start_eh->_state == hipEventStatusRecording) ||
                   (stop_eh->_state  == hipEventStatusRecording)) {
            status = hipErrorNotReady;
        } else if ((start_eh->_state == hipEventStatusUnitialized) ||
                   (stop_eh->_state  == hipEventStatusUnitialized)) {
            status = hipErrorInvalidResourceHandle;
        }
    }

    return ihipLogStatus(status);
}


//---
hipError_t hipEventQuery(hipEvent_t event)
{
    std::call_once(hip_initialized, ihipInit);

    ihipEvent_t *eh = event._handle;

    // TODO-stream - need to read state of signal here:  The event may have become ready after recording..
    // TODO-HCC - use get_hsa_signal here.

    if (eh->_state == hipEventStatusRecording) {
        return ihipLogStatus(hipErrorNotReady);
    } else {
        return ihipLogStatus(hipSuccess);
    }
}



//-------------------------------------------------------------------------------------------------
//-------------------------------------------------------------------------------------------------
// Memory
//
//
//

//---
/**
 * @return #hipSuccess, #hipErrorInvalidValue, #hipErrorInvalidDevice
 */
hipError_t hipPointerGetAttributes(hipPointerAttribute_t *attributes, void* ptr) 
{
    std::call_once(hip_initialized, ihipInit);

    hipError_t e = hipSuccess;

#if USE_AM_TRACKER
    hc::accelerator acc;
    hc::AmPointerInfo amPointerInfo(NULL, NULL, 0, acc, 0, 0);
    am_status_t status = hc::am_memtracker_getinfo(&amPointerInfo, ptr);
    if (status == AM_SUCCESS) {

        attributes->memoryType    = amPointerInfo._isInDeviceMem ? hipMemoryTypeDevice: hipMemoryTypeHost;
        attributes->hostPointer   = amPointerInfo._hostPointer;
        attributes->devicePointer = amPointerInfo._devicePointer;
        attributes->isManaged     = 0;

        attributes->allocationFlags = amPointerInfo._appAllocationFlags;
        attributes->device          = amPointerInfo._appId;

        if (attributes->device < 0) {
            e = hipErrorInvalidDevice;
        }


    } else {
        attributes->memoryType    = hipMemoryTypeDevice;
        attributes->hostPointer   = 0;
        attributes->devicePointer = 0;
        attributes->device        = -1;
        attributes->isManaged     = 0;
        attributes->allocationFlags = 0;

        e = hipErrorInvalidValue;
    }
#else
    e = hipErrorInvalidValue;
#endif

    return ihipLogStatus(e);
}


#if USE_AM_TRACKER
// TODO - test this function:
/**
 * @returns #hipSuccess, 
 * @returns #hipErrorInvalidValue if flags are not 0
 * @returns #hipErrorMemoryAllocation if hostPointer is not a tracked allocation.
 */
hipError_t hipHostGetDevicePointer(void **devicePointer, void *hostPointer, unsigned flags)
{
    std::call_once(hip_initialized, ihipInit);

    hipError_t e = hipSuccess;

    // Flags must be 0:
    if (flags == 0) {
        e = hipErrorInvalidValue;
    } else {
        hc::accelerator acc;
        hc::AmPointerInfo amPointerInfo(NULL, NULL, 0, acc, 0, 0);
        am_status_t status = hc::am_memtracker_getinfo(&amPointerInfo, hostPointer);
        if (status == AM_SUCCESS) {
            *devicePointer = amPointerInfo._devicePointer;
        } else {
            e = hipErrorMemoryAllocation;  
            *devicePointer = NULL;
        }
    }

    return ihipLogStatus(e);
}
#endif



// kernel for launching memcpy operations:
template <typename T>
hc::completion_future
ihipMemcpyKernel(hipStream_t stream, T * c, const T * a, size_t sizeBytes)
{
    int wg = std::min((unsigned)8, stream->getDevice()->_compute_units);
    const int threads_per_wg = 256;

    int threads = wg * threads_per_wg;
    if (threads > sizeBytes) {
        threads = ((sizeBytes + threads_per_wg - 1) / threads_per_wg) * threads_per_wg;
    }


    hc::extent<1> ext(threads);
    auto ext_tile = ext.tile(threads_per_wg);

    hc::completion_future cf =
    hc::parallel_for_each(
            stream->_av,
            ext_tile,
            [=] (hc::tiled_index<1> idx)
            __attribute__((hc))
    {
        int offset = amp_get_global_id(0);
        // TODO-HCC - change to hc_get_local_size()
        int stride = amp_get_local_size(0) * hc_get_num_groups(0) ;

        for (int i=offset; i<sizeBytes; i+=stride) {
            c[i] = a[i];
        }
    });

    return cf;
}


// kernel for launching memset operations:
template <typename T>
hc::completion_future
ihipMemsetKernel(hipStream_t stream, T * ptr, T val, size_t sizeBytes)
{
    int wg = std::min((unsigned)8, stream->getDevice()->_compute_units);
    const int threads_per_wg = 256;

    int threads = wg * threads_per_wg;
    if (threads > sizeBytes) {
        threads = ((sizeBytes + threads_per_wg - 1) / threads_per_wg) * threads_per_wg;
    }


    hc::extent<1> ext(threads);
    auto ext_tile = ext.tile(threads_per_wg);

    hc::completion_future cf =
    hc::parallel_for_each(
            stream->_av,
            ext_tile,
            [=] (hc::tiled_index<1> idx)
            __attribute__((hc))
    {
        int offset = amp_get_global_id(0);
        // TODO-HCC - change to hc_get_local_size()
        int stride = amp_get_local_size(0) * hc_get_num_groups(0) ;

        for (int i=offset; i<sizeBytes; i+=stride) {
            ptr[i] = val;
        }
    });

    return cf;

}

//---
/**
 * @returns #hipSuccess #hipErrorMemoryAllocation 
 */
hipError_t hipMalloc(void** ptr, size_t sizeBytes)
{
    std::call_once(hip_initialized, ihipInit);

    hipError_t  hip_status = hipSuccess;

	auto device = ihipGetTlsDefaultDevice();

    if (device) {
        const unsigned am_flags = 0;
        *ptr = hc::am_alloc(sizeBytes, device->_acc, am_flags);

        if (sizeBytes && (*ptr == NULL)) {
            hip_status = hipErrorMemoryAllocation;
        } else {
#if USE_AM_TRACKER
            hc::am_memtracker_update(*ptr, device->_device_index, 0);
#endif
        }
    } else {
        hip_status = hipErrorMemoryAllocation;
    }

    return ihipLogStatus(hip_status);
}


hipError_t hipMallocHost(void** ptr, size_t sizeBytes)
{
    std::call_once(hip_initialized, ihipInit);

    hipError_t  hip_status = hipSuccess;

    const unsigned am_flags = amHostPinned;
	auto device = ihipGetTlsDefaultDevice();

    if (device) {
        *ptr = hc::am_alloc(sizeBytes, device->_acc, am_flags);
        if (sizeBytes && (*ptr == NULL)) {
            hip_status = hipErrorMemoryAllocation;
        } else {
#if USE_AM_TRACKER
            hc::am_memtracker_update(*ptr, device->_device_index, 0);
#endif
        }

        tprintf (TRACE_MEM, "  %s: pinned ptr=%p\n", __func__, *ptr);
    }

    return ihipLogStatus(hip_status);
}

//---
hipError_t hipMemcpyToSymbol(const char* symbolName, const void *src, size_t count, size_t offset, hipMemcpyKind kind)
{
    std::call_once(hip_initialized, ihipInit);

#ifdef USE_MEMCPYTOSYMBOL
	if(kind != hipMemcpyHostToDevice)
	{
		return ihipLogStatus(hipErrorInvalidValue);
	}
	auto device = ihipGetTlsDefaultDevice();

    //hsa_signal_t depSignal;
    //int depSignalCnt = device._null_stream->copyCommand(NULL, &depSignal, ihipCommandCopyH2D);
    assert(0);  // Need to properly synchronize the copy - do something with depSignal if != NULL.

	device->_acc.memcpy_symbol(symbolName, (void*) src,count, offset);
#endif
    return ihipLogStatus(hipSuccess);
}


//-------------------------------------------------------------------------------------------------
StagingBuffer::StagingBuffer(ihipDevice_t *device, size_t bufferSize, int numBuffers) :
    _device(device),
    _bufferSize(bufferSize),
    _numBuffers(numBuffers > _max_buffers ? _max_buffers : numBuffers)
{
    

    
    for (int i=0; i<_numBuffers; i++) {
        // TODO - experiment with alignment here.
        _pinnedStagingBuffer[i] = hc::am_alloc(_bufferSize, device->_acc, amHostPinned);
        if (_pinnedStagingBuffer[i] == NULL) {
            throw;
        }
        hsa_signal_create(0, 0, NULL, &_completion_signal[i]);
    }
};

//---
StagingBuffer::~StagingBuffer()
{
    for (int i=0; i<_numBuffers; i++) {
        if (_pinnedStagingBuffer[i]) {
            hc::am_free(_pinnedStagingBuffer[i]);
            _pinnedStagingBuffer[i] = NULL;
        }
        hsa_signal_destroy(_completion_signal[i]);
    }
}



//Copies sizeBytes from src to dst, using either a copy to a staging buffer or a staged pin-in-place strategy
//IN: dst - dest pointer - must be accessible from host CPU.
//IN: src - src pointer for copy.  Must be accessible from agent this buffer is associated with (via _device)
//IN: waitFor - hsaSignal to wait for - the copy will begin only when the specified dependency is resolved.  May be NULL indicating no dependency.
void StagingBuffer::CopyHostToDevicePinInPlace(void* dst, const void* src, size_t sizeBytes, hsa_signal_t *waitFor) 
{
    const char *srcp = static_cast<const char*> (src); 
    char *dstp = static_cast<char*> (dst); 

    for (int i=0; i<_numBuffers; i++) {
        hsa_signal_store_relaxed(_completion_signal[i], 0);
    }

    assert(sizeBytes < UINT64_MAX/2); // TODO
    int bufferIndex = 0;
    for (int64_t bytesRemaining=sizeBytes; bytesRemaining>0 ;  bytesRemaining -= _bufferSize) {

        size_t theseBytes = (bytesRemaining > _bufferSize) ? _bufferSize : bytesRemaining;

        tprintf (TRACE_COPY2, "H2D: waiting... on completion signal handle=%lu\n", _completion_signal[bufferIndex].handle);
        hsa_signal_wait_acquire(_completion_signal[bufferIndex], HSA_SIGNAL_CONDITION_LT, 1, UINT64_MAX, HSA_WAIT_STATE_ACTIVE); 

        tprintf (TRACE_COPY2, "H2D: bytesRemaining=%zu: pin-in-place:%p+%zu bufferIndex[%d]\n", bytesRemaining, srcp, theseBytes, bufferIndex);


        memcpy(_pinnedStagingBuffer[bufferIndex], srcp, theseBytes);
        void *locked_srcp;
        hsa_status_t hsa_status = hsa_amd_memory_lock(const_cast<char *> (srcp), theseBytes, &_device->_hsa_agent, 1, &locked_srcp);

        assert (hsa_status == HSA_STATUS_SUCCESS);

        hsa_signal_store_relaxed(_completion_signal[bufferIndex], 1);

#if USE_ROCR_V2
        hsa_status = hsa_amd_memory_async_copy(dstp, _device->_hsa_agent, locked_srcp, _device->_hsa_agent, theseBytes, waitFor ? 1:0, waitFor, _completion_signal[bufferIndex]);
#else
        assert(0);
#endif
        tprintf (TRACE_COPY2, "H2D: bytesRemaining=%zu: async_copy %zu bytes %p to %p status=%x\n", bytesRemaining, theseBytes, _pinnedStagingBuffer[bufferIndex], dstp, hsa_status);

        assert(hsa_status == HSA_STATUS_SUCCESS); // TODO - throw 

        srcp += theseBytes;
        dstp += theseBytes;
        if (++bufferIndex >= _numBuffers) {
            bufferIndex = 0;
        }

        if (HIP_ONESHOT_COPY_DEP) {
            waitFor = NULL; // TODO - don't need dependency after first copy submitted?
        }
    }

    // TODO - 
    printf ("unpin the memory\n");


    for (int i=0; i<_numBuffers; i++) {
        hsa_signal_wait_acquire(_completion_signal[i], HSA_SIGNAL_CONDITION_LT, 1, UINT64_MAX, HSA_WAIT_STATE_ACTIVE); 
    }
}




//---
//Copies sizeBytes from src to dst, using either a copy to a staging buffer or a staged pin-in-place strategy
//IN: dst - dest pointer - must be accessible from host CPU.
//IN: src - src pointer for copy.  Must be accessible from agent this buffer is associated with (via _device)
//IN: waitFor - hsaSignal to wait for - the copy will begin only when the specified dependency is resolved.  May be NULL indicating no dependency.
void StagingBuffer::CopyHostToDevice(void* dst, const void* src, size_t sizeBytes, hsa_signal_t *waitFor) 
{
    const char *srcp = static_cast<const char*> (src); 
    char *dstp = static_cast<char*> (dst); 

    for (int i=0; i<_numBuffers; i++) {
        hsa_signal_store_relaxed(_completion_signal[i], 0);
    }

    assert(sizeBytes < UINT64_MAX/2); // TODO
    int bufferIndex = 0;
    for (int64_t bytesRemaining=sizeBytes; bytesRemaining>0 ;  bytesRemaining -= _bufferSize) {

        size_t theseBytes = (bytesRemaining > _bufferSize) ? _bufferSize : bytesRemaining;

        tprintf (TRACE_COPY2, "H2D: waiting... on completion signal handle=%lu\n", _completion_signal[bufferIndex].handle);
        hsa_signal_wait_acquire(_completion_signal[bufferIndex], HSA_SIGNAL_CONDITION_LT, 1, UINT64_MAX, HSA_WAIT_STATE_ACTIVE); 

        tprintf (TRACE_COPY2, "H2D: bytesRemaining=%zu: copy %zu bytes %p to stagingBuf[%d]:%p\n", bytesRemaining, theseBytes, srcp, bufferIndex, _pinnedStagingBuffer[bufferIndex]);
        // TODO - use uncached memcpy, someday.
        memcpy(_pinnedStagingBuffer[bufferIndex], srcp, theseBytes);


        hsa_signal_store_relaxed(_completion_signal[bufferIndex], 1);

#if USE_ROCR_V2
        hsa_status_t hsa_status = hsa_amd_memory_async_copy(dstp, _device->_hsa_agent, _pinnedStagingBuffer[bufferIndex], _device->_hsa_agent, theseBytes, waitFor ? 1:0, waitFor, _completion_signal[bufferIndex]);
#else
        hsa_status_t hsa_status = hsa_amd_memory_async_copy(dstp, _pinnedStagingBuffer[bufferIndex], theseBytes, _device->_hsa_agent, 0, NULL, _completion_signal[bufferIndex]);
#endif
        tprintf (TRACE_COPY2, "H2D: bytesRemaining=%zu: async_copy %zu bytes %p to %p status=%x\n", bytesRemaining, theseBytes, _pinnedStagingBuffer[bufferIndex], dstp, hsa_status);

        assert(hsa_status == HSA_STATUS_SUCCESS); // TODO - throw 

        srcp += theseBytes;
        dstp += theseBytes;
        if (++bufferIndex >= _numBuffers) {
            bufferIndex = 0;
        }

        if (HIP_ONESHOT_COPY_DEP) {
            waitFor = NULL; // TODO - don't need dependency after first copy submitted?
        }
    }


    for (int i=0; i<_numBuffers; i++) {
        hsa_signal_wait_acquire(_completion_signal[i], HSA_SIGNAL_CONDITION_LT, 1, UINT64_MAX, HSA_WAIT_STATE_ACTIVE); 
    }
}

//---
//Copies sizeBytes from src to dst, using either a copy to a staging buffer or a staged pin-in-place strategy
//IN: dst - dest pointer - must be accessible from agent this buffer is assocaited with (via _device).
//IN: src - src pointer for copy.  Must be accessible from host CPU.
//IN: waitFor - hsaSignal to wait for - the copy will begin only when the specified dependency is resolved.  May be NULL indicating no dependency.
void StagingBuffer::CopyDeviceToHost(void* dst, const void* src, size_t sizeBytes, hsa_signal_t *waitFor) 
{
    const char *srcp0 = static_cast<const char*> (src); 
    char *dstp1 = static_cast<char*> (dst); 

    for (int i=0; i<_numBuffers; i++) {
        hsa_signal_store_relaxed(_completion_signal[i], 0);
    }

    assert(sizeBytes < UINT64_MAX/2); // TODO

    int64_t bytesRemaining0 = sizeBytes; // bytes to copy from dest into staging buffer.
    int64_t bytesRemaining1 = sizeBytes; // bytes to copy from staging buffer into final dest

    while (bytesRemaining1 > 0) {
        // First launch the async copies to copy from dest to host
        for (int bufferIndex = 0; (bytesRemaining0>0) && (bufferIndex < _numBuffers);  bytesRemaining0 -= _bufferSize, bufferIndex++) {

            size_t theseBytes = (bytesRemaining0 > _bufferSize) ? _bufferSize : bytesRemaining0;

            tprintf (TRACE_COPY2, "D2H: bytesRemaining0=%zu  async_copy %zu bytes src:%p to staging:%p\n", bytesRemaining0, theseBytes, srcp0, _pinnedStagingBuffer[bufferIndex]);
            hsa_signal_store_relaxed(_completion_signal[bufferIndex], 1);
#if USE_ROCR_V2
            hsa_status_t hsa_status = hsa_amd_memory_async_copy(_pinnedStagingBuffer[bufferIndex], _device->_hsa_agent, srcp0, _device->_hsa_agent, theseBytes, waitFor ? 1:0, waitFor, _completion_signal[bufferIndex]);
#else
            hsa_status_t hsa_status = hsa_amd_memory_async_copy(_pinnedStagingBuffer[bufferIndex], srcp0, theseBytes, _device->_hsa_agent, 0, NULL, _completion_signal[bufferIndex]);
#endif
            assert(hsa_status == HSA_STATUS_SUCCESS); // TODO - throw 

            srcp0 += theseBytes;

           
            if (HIP_ONESHOT_COPY_DEP) {
                waitFor = NULL; // TODO - don't need dependency after first copy submitted?
            }
        }

        // Now unload the staging buffers:
        for (int bufferIndex=0; (bytesRemaining1>0) && (bufferIndex < _numBuffers);  bytesRemaining1 -= _bufferSize, bufferIndex++) {

            size_t theseBytes = (bytesRemaining1 > _bufferSize) ? _bufferSize : bytesRemaining1;

            tprintf (TRACE_COPY2, "D2H: wait_completion[%d] bytesRemaining=%zu\n", bufferIndex, bytesRemaining1);
            hsa_signal_wait_acquire(_completion_signal[bufferIndex], HSA_SIGNAL_CONDITION_LT, 1, UINT64_MAX, HSA_WAIT_STATE_ACTIVE); 

            tprintf (TRACE_COPY2, "D2H: bytesRemaining1=%zu copy %zu bytes stagingBuf[%d]:%p to dst:%p\n", bytesRemaining1, theseBytes, bufferIndex, _pinnedStagingBuffer[bufferIndex], dstp1);
            memcpy(dstp1, _pinnedStagingBuffer[bufferIndex], theseBytes);

            dstp1 += theseBytes;
        }
    }


    //for (int i=0; i<_numBuffers; i++) {
    //    hsa_signal_wait_acquire(_completion_signal[i], HSA_SIGNAL_CONDITION_LT, 1, UINT64_MAX, HSA_WAIT_STATE_ACTIVE); 
    //}
}




#if USE_AM_TRACKER
void ihipSyncCopy(ihipStream_t *stream, void* dst, const void* src, size_t sizeBytes, hipMemcpyKind kind)
{
    ihipDevice_t *device = stream->getDevice();

    if (device == NULL) {
        throw;
    }

    hc::accelerator acc;
    hc::AmPointerInfo dstPtrInfo(NULL, NULL, 0, acc, 0, 0);
    hc::AmPointerInfo srcPtrInfo(NULL, NULL, 0, acc, 0, 0);

    bool dstNotTracked = (hc::am_memtracker_getinfo(&dstPtrInfo, dst) != AM_SUCCESS);
    bool srcNotTracked = (hc::am_memtracker_getinfo(&srcPtrInfo, src) != AM_SUCCESS);


    // Resolve default to a specific Kind so we know which algorithm to use:
    if (kind == hipMemcpyDefault) {
        bool dstIsHost = (dstNotTracked || !dstPtrInfo._isInDeviceMem);
        bool srcIsHost = (srcNotTracked || !srcPtrInfo._isInDeviceMem);
        if (srcIsHost && !dstIsHost) {
            kind = hipMemcpyHostToDevice;
        } else if (!srcIsHost && dstIsHost) {
            kind = hipMemcpyDeviceToHost;
        } else if (srcIsHost && dstIsHost) {
            kind = hipMemcpyHostToHost;
        } else if (srcIsHost && dstIsHost) {
            kind = hipMemcpyDeviceToDevice;
        }
    }


    if ((kind == hipMemcpyHostToDevice) && (srcNotTracked)) {
        if (HIP_STAGING_BUFFERS) {
            std::lock_guard<std::mutex> l (device->_copy_lock[0]);
            //printf ("staged-copy- read dep signals\n");

            hsa_signal_t depSignal;
            int depSignalCnt = stream->copyCommand(NULL, &depSignal, ihipCommandCopyH2D);

            if (HIP_PININPLACE) {
                device->_staging_buffer[0]->CopyHostToDevicePinInPlace(dst, src, sizeBytes, depSignalCnt ? &depSignal : NULL); 
            } else  {
                device->_staging_buffer[0]->CopyHostToDevice(dst, src, sizeBytes, depSignalCnt ? &depSignal : NULL); 
            }

            // The copy waits for inputs and then completes before returning.
            stream->resetToEmpty();
        } else {
            // TODO - remove, slow path.
            hc::am_copy(dst, src, sizeBytes);
        }
    } else if ((kind == hipMemcpyDeviceToHost) && (dstNotTracked)) {
        if (HIP_STAGING_BUFFERS) {
            std::lock_guard<std::mutex> l (device->_copy_lock[HIP_DISABLE_BIDIR_MEMCPY ? 0:1]);
            //printf ("staged-copy- read dep signals\n");
            hsa_signal_t depSignal;
            int depSignalCnt = stream->copyCommand(NULL, &depSignal, ihipCommandCopyD2H);
            device->_staging_buffer[1]->CopyDeviceToHost(dst, src, sizeBytes, depSignalCnt ? &depSignal : NULL); 
        } else {
            // TODO - remove, slow path.
            hc::am_copy(dst, src, sizeBytes);
        }
    } else if (kind == hipMemcpyHostToHost)  { // TODO-refactor.
        memcpy(dst, src, sizeBytes); 

    } else {
        ihipCommand_t copyType;
        if ((kind == hipMemcpyHostToDevice) || (kind == hipMemcpyDeviceToDevice)) {
            copyType = ihipCommandCopyH2D;
        } else if (kind == hipMemcpyDeviceToHost) {
            copyType = ihipCommandCopyD2H;
        } else {
            // TODO - return error condition:
            //e = hipErrorInvalidMemcpyDirection;
            copyType = ihipCommandCopyD2H;
        }

        device->_copy_lock[HIP_DISABLE_BIDIR_MEMCPY? 0:1].lock();

        hsa_signal_store_relaxed(device->_copy_signal, 1);

        hsa_signal_t depSignal;
        int depSignalCnt = stream->copyCommand(NULL, &depSignal, copyType);

#if USE_ROCR_V2
        hsa_status_t hsa_status = hsa_amd_memory_async_copy(dst, device->_hsa_agent, src, device->_hsa_agent, sizeBytes, depSignalCnt, depSignalCnt ? &depSignal:0x0, device->_copy_signal);
#else
        hsa_status_t hsa_status = hsa_amd_memory_async_copy(dst, src, sizeBytes, device->_hsa_agent, 0, NULL, device->_copy_signal);
#endif

        if (hsa_status == HSA_STATUS_SUCCESS) {
            hsa_signal_wait_relaxed(device->_copy_signal, HSA_SIGNAL_CONDITION_LT, 1, UINT64_MAX, HSA_WAIT_STATE_ACTIVE); 
        }

        device->_copy_lock[HIP_DISABLE_BIDIR_MEMCPY ? 0:1].unlock();

    }
}
#endif


//---
hipError_t hipMemcpy(void* dst, const void* src, size_t sizeBytes, hipMemcpyKind kind)
{
    std::call_once(hip_initialized, ihipInit);

    hipStream_t stream = ihipSyncAndResolveStream(hipStreamNull);

    hc::completion_future marker;

    hipError_t e = hipSuccess;

#if USE_AM_TRACKER
    try {
        ihipSyncCopy(stream, dst, src, sizeBytes, kind);
    } 
    catch (...) {
        e = hipErrorInvalidResourceHandle;
    }


#else
    hc::am_copy(dst, src, sizeBytes);
    e = hipSuccess;
#endif

    return ihipLogStatus(e);
}


#if USE_AM_TRACKER==0
/**
 * @warning on HCC hipMemcpyAsync uses a synchronous copy.
 */
#endif
/**
 * @result #hipSuccess, #hipErrorInvalidDevice, #hipErrorInvalidMemcpyDirection, #hipErrorInvalidValue
 */
//---
hipError_t hipMemcpyAsync(void* dst, const void* src, size_t sizeBytes, hipMemcpyKind kind, hipStream_t stream)
{
    std::call_once(hip_initialized, ihipInit);

    hipError_t e = hipSuccess;

    stream = ihipSyncAndResolveStream(stream);

#if USE_AM_TRACKER
    if (stream) {
        ihipDevice_t *device = stream->getDevice();

        if (device == NULL) {
            e = hipErrorInvalidDevice;

        } else if (kind == hipMemcpyDefault) {
            e = hipErrorInvalidMemcpyDirection;

        } else if (kind == hipMemcpyHostToHost) {
            tprintf (TRACE_COPY2, "H2H copy with memcpy");

            memcpy(dst, src, sizeBytes);

        } else {
            ihipSignal_t *ihip_signal = stream->getSignal();
            hsa_signal_store_relaxed(ihip_signal->_hsa_signal, 1);

            ihipCommand_t copyType;
            if ((kind == hipMemcpyHostToDevice) || (kind == hipMemcpyDeviceToDevice)) {
                copyType = ihipCommandCopyH2D;
            } else if (kind == hipMemcpyDeviceToHost) {
                copyType = ihipCommandCopyD2H;
            } else {
                e = hipErrorInvalidMemcpyDirection;
                copyType = ihipCommandCopyD2H;
            }

#if USE_ROCR_V2
            hsa_signal_t depSignal;
            int depSignalCnt = stream->copyCommand(ihip_signal, &depSignal, copyType);

            tprintf (TRACE_SYNC, " copy-async, waitFor=%lu completion=#%lu(%lu)\n", depSignalCnt? depSignal.handle:0x0, ihip_signal->_sig_id, ihip_signal->_hsa_signal.handle);

            hsa_status_t hsa_status = hsa_amd_memory_async_copy(dst, device->_hsa_agent, src, device->_hsa_agent, sizeBytes, depSignalCnt, depSignalCnt ? &depSignal:0x0, ihip_signal->_hsa_signal);
#else
            hsa_status_t hsa_status = hsa_amd_memory_async_copy(dst, src, sizeBytes, device->_hsa_agent, 0, NULL, ihip_signal->_hsa_signal);
#endif


            if (hsa_status == HSA_STATUS_SUCCESS) {
                // TODO-stream - fix release-signal calls here.
                if (HIP_LAUNCH_BLOCKING) {
                    tprintf(TRACE_SYNC, "LAUNCH_BLOCKING for completion of hipMemcpyAsync(%zu)\n", sizeBytes);
                    stream->wait();
                }  
            } else {
                // This path can be hit if src or dst point to unpinned host memory.
                // TODO-stream - does async-copy fall back to sync if input pointers are not pinned?
                e = hipErrorInvalidValue;
            }
        }
    } else {
        e = hipErrorInvalidValue;
    }
#else
    // TODO-hsart This routine needs to ensure that dst and src are mapped on the GPU.
    // This is a synchronous copy - remove and replace with code below when we have appropriate LOCK APIs.
    hc::am_copy(dst, src, sizeBytes);
#endif


    return ihipLogStatus(e);
}


// TODO-sync: function is async unless target is pinned host memory - then these are fully sync.
/** @return #hipErrorInvalidValue
 */
hipError_t hipMemsetAsync(void* dst, int  value, size_t sizeBytes, hipStream_t stream )
{
    std::call_once(hip_initialized, ihipInit);

    hipError_t e = hipSuccess;

    stream =  ihipSyncAndResolveStream(stream);
    stream->preKernelCommand();

    if (stream) {

        hc::completion_future cf ;

        if ((sizeBytes & 0x3) == 0) {
            // use a faster word-per-workitem copy:
            try {
                value = value & 0xff;
                unsigned value32 = (value << 24) | (value << 16) | (value << 8) | (value) ;
                cf = ihipMemsetKernel<unsigned> (stream, static_cast<unsigned*> (dst), value32, sizeBytes/sizeof(unsigned));
            }
            catch (std::exception &ex) {
                e = hipErrorInvalidValue;
            }
        } else {
            // use a slow byte-per-workitem copy:
            try {
                cf = ihipMemsetKernel<char> (stream, static_cast<char*> (dst), value, sizeBytes);
            }
            catch (std::exception &ex) {
                e = hipErrorInvalidValue;
            }
        }

        stream->postKernelCommand(cf);


        if (HIP_LAUNCH_BLOCKING) {
            tprintf (TRACE_SYNC, "'%s' LAUNCH_BLOCKING wait for completion [stream:%p].\n", __func__, (void*)stream);
            cf.wait();
            tprintf (TRACE_SYNC, "'%s' LAUNCH_BLOCKING completed [stream:%p].\n", __func__, (void*)stream);
        } 
    } else {
        e = hipErrorInvalidValue;
    }


    return ihipLogStatus(e);
};


hipError_t hipMemset(void* dst, int  value, size_t sizeBytes )
{
    std::call_once(hip_initialized, ihipInit);

    // TODO - call an ihip memset so HIP_TRACE is correct.
    return hipMemsetAsync(dst, value, sizeBytes, hipStreamNull);
}


/*
 * @returns #hipSuccess, #hipErrorInvalidDevice, #hipErrorInvalidValue (if free != NULL due to bug)S
 * @warning On HCC, the free memory only accounts for memory allocated by this process and may be optimistic.
 */
hipError_t hipMemGetInfo  (size_t *free, size_t *total)
{
    std::call_once(hip_initialized, ihipInit);

    hipError_t e = hipSuccess;

    ihipDevice_t * hipDevice = ihipGetTlsDefaultDevice();
    if (hipDevice) {
        if (total) {
            *total = hipDevice->_props.totalGlobalMem;
        }

        if (free) {
#if USE_AM_TRACKER
            // TODO - replace with kernel-level for reporting free memory:
            size_t deviceMemSize, hostMemSize, userMemSize;
            hc::am_memtracker_sizeinfo(hipDevice->_acc, &deviceMemSize, &hostMemSize, &userMemSize);
            *free =  hipDevice->_props.totalGlobalMem - deviceMemSize;
#else
            *free =  hipDevice->_props.totalGlobalMem * 0.5; // TODO
            e=hipErrorInvalidValue;
#endif
        }

    } else {
        e = hipErrorInvalidDevice;
    }

    return ihipLogStatus(e);
}


//---
hipError_t hipFree(void* ptr)
{
    // TODO - ensure this pointer was created by hipMalloc and not hipMallocHost
    std::call_once(hip_initialized, ihipInit);


   // Synchronize to ensure all work has finished.
    ihipWaitAllStreams(ihipGetTlsDefaultDevice());

    if (ptr) {
        hc::am_free(ptr);
    }

    return ihipLogStatus(hipSuccess);
}


hipError_t hipFreeHost(void* ptr)
{
    // TODO - ensure this pointer was created by hipMallocHost and not hipMalloc
    std::call_once(hip_initialized, ihipInit);

    if (ptr) {
        tprintf (TRACE_MEM, "  %s: %p\n", __func__, ptr);
        hc::am_free(ptr);
    }

    return ihipLogStatus(hipSuccess);
};



/**
 * @warning HCC returns 0 in *canAccessPeer ; Need to update this function when RT supports P2P
 */
//---
hipError_t hipDeviceCanAccessPeer ( int* canAccessPeer, int  device, int  peerDevice )
{
    std::call_once(hip_initialized, ihipInit);
    *canAccessPeer = false;
    return ihipLogStatus(hipSuccess);
}


/**
 * @warning Need to update this function when RT supports P2P
 */
//---
hipError_t  hipDeviceDisablePeerAccess ( int  peerDevice )
{
    std::call_once(hip_initialized, ihipInit);
    // TODO-p2p
    return ihipLogStatus(hipSuccess);
};


/**
 * @warning Need to update this function when RT supports P2P
 */
//---
hipError_t  hipDeviceEnablePeerAccess ( int  peerDevice, unsigned int  flags )
{
    std::call_once(hip_initialized, ihipInit);
    // TODO-p2p
    return ihipLogStatus(hipSuccess);
}


//---
hipError_t hipMemcpyPeer ( void* dst, int  dstDevice, const void* src, int  srcDevice, size_t sizeBytes )
{
    std::call_once(hip_initialized, ihipInit);
    // HCC has a unified memory architecture so device specifiers are not required.
    return hipMemcpy(dst, src, sizeBytes, hipMemcpyDefault);
};


/**
 * @bug This function uses a synchronous copy
 */
//---
hipError_t hipMemcpyPeerAsync ( void* dst, int  dstDevice, const void* src, int  srcDevice, size_t sizeBytes, hipStream_t stream )
{
    std::call_once(hip_initialized, ihipInit);
    // HCC has a unified memory architecture so device specifiers are not required.
    return hipMemcpyAsync(dst, src, sizeBytes, hipMemcpyDefault, stream);
};


/**
 * @return #hipSuccess
 */
//---
hipError_t hipDriverGetVersion(int *driverVersion)
{
    std::call_once(hip_initialized, ihipInit);
    *driverVersion = 4;
    return ihipLogStatus(hipSuccess);
}



//-------------------------------------------------------------------------------------------------
//-------------------------------------------------------------------------------------------------
// HCC-specific accessor functions:

/**
 * @return #hipSuccess, #hipErrorInvalidDevice
 */
//---
hipError_t hipHccGetAccelerator(int deviceId, hc::accelerator *acc)
{
    std::call_once(hip_initialized, ihipInit);

    ihipDevice_t *d = ihipGetDevice(deviceId);
    hipError_t err;
    if (d == NULL) {
        err =  hipErrorInvalidDevice;
    } else {
        *acc = d->_acc;
        err = hipSuccess;
    }
    return ihipLogStatus(err);
}


/**
 * @return #hipSuccess
 */
//---
hipError_t hipHccGetAcceleratorView(hipStream_t stream, hc::accelerator_view **av)
{
    std::call_once(hip_initialized, ihipInit);

    if (stream == hipStreamNull ) {
        ihipDevice_t *device = ihipGetTlsDefaultDevice();
        stream = device->_null_stream;
    }

    *av = &(stream->_av);

    hipError_t err = hipSuccess;
    return ihipLogStatus(err);
}

// TODO - review signal / error reporting code.<|MERGE_RESOLUTION|>--- conflicted
+++ resolved
@@ -785,18 +785,13 @@
     DeviceErrorCheck(err);
 
     // Get the size of the region we are using for Accelerator Memory allocations:
-<<<<<<< HEAD
     hsa_region_t *am_region = static_cast<hsa_region_t*>(_acc.get_hsa_am_region());
-=======
-    hsa_region_t *am_region = static_cast<hsa_region_t*> (_acc.get_hsa_am_region());
->>>>>>> 812f56c1
     err = hsa_region_get_info(*am_region, HSA_REGION_INFO_SIZE, &prop->totalGlobalMem);
     DeviceErrorCheck(err);
     // maxSharedMemoryPerMultiProcessor should be as the same as group memory size.
     // Group memory will not be paged out, so, the physical memory size is the total shared memory size, and also equal to the group region size.
     prop->maxSharedMemoryPerMultiProcessor = prop->totalGlobalMem;
 
-<<<<<<< HEAD
 #ifdef USE_ROCR_20
     // Get Max memory clock frequency
     err = hsa_region_get_info(*am_region, (hsa_region_info_t)HSA_AMD_REGION_INFO_MAX_CLOCK_FREQUENCY, &prop->memoryClockRate);
@@ -807,12 +802,6 @@
     err = hsa_region_get_info(*am_region, (hsa_region_info_t)HSA_AMD_REGION_INFO_BUS_WIDTH, &prop->memoryBusWidth);
     DeviceErrorCheck(err);
 #endif
-=======
-    // Get Max memory clock frequency
-    err = hsa_region_get_info(*am_region, (hsa_region_info_t)HSA_AMD_REGION_INFO_MAX_CLOCK_FREQUENCY, &prop->memoryClockRate);
-    prop->memoryClockRate *= 1000.0;   // convert Mhz to Khz.
-    DeviceErrorCheck(err);
->>>>>>> 812f56c1
 
     // Set feature flags - these are all mandatory for HIP on HCC path:
     // Some features are under-development and future revs may support flags that are currently 0.
@@ -1280,17 +1269,12 @@
             *pi = prop->regsPerBlock; break;
         case hipDeviceAttributeClockRate:
             *pi = prop->clockRate; break;
-<<<<<<< HEAD
 #ifdef USE_ROCR_20
         case hipDeviceAttributeMemoryClockRate:
             *pi = prop->memoryClockRate; break;
         case hipDeviceAttributeMemoryBusWidth:
             *pi = prop->memoryBusWidth; break;
 #endif
-=======
-        case hipDeviceAttributeMemoryClockRate:
-            *pi = prop->memoryClockRate; break;
->>>>>>> 812f56c1
         case hipDeviceAttributeMultiprocessorCount:
             *pi = prop->multiProcessorCount; break;
         case hipDeviceAttributeComputeMode:
