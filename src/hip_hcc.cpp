--- conflicted
+++ resolved
@@ -41,9 +41,6 @@
 #include "hsa_ext_amd.h"
 
 
-<<<<<<< HEAD
-//#define USE_ASYNC_COPY
-=======
 
 #define USE_AM_TRACKER 1  /* >0 = use new AM memory tracker features. */
 #define USE_ROCR_V2    1  /* use the ROCR v2 async copy API with dst and src agents */
@@ -57,8 +54,6 @@
 #error (USE_ROCR_V2 requires USE_AM_TRACKER>0)
 #endif
 
-
->>>>>>> 8b64c0dc
 
 #define INLINE static inline
 
@@ -1904,24 +1899,6 @@
     }
 
     return ihipLogStatus(hip_status);
-
-<<<<<<< HEAD
-#else
-    // TODO-hcc remove-me
-
-    // This code only works on Kaveri:
-    *ptr = malloc(sizeBytes); // TODO - call am_alloc for device memory, this will only on KV HSA.
-    if (*ptr != NULL) {
-        //TODO-hsart : need memory pin APIs to implement this correctly.
-        // FOr now do our best to allocate the memory, but return an error since
-        // the returned pointer can only be used on the HOST not the GPU.
-        return ihipLogStatus(hipErrorMemoryAllocation);
-    } else {
-        return ihipLogStatus(hipErrorMemoryAllocation);
-    }
-#endif
-=======
->>>>>>> 8b64c0dc
 }
 
 //---
@@ -1930,15 +1907,6 @@
     std::call_once(hip_initialized, ihipInit);
 
 #ifdef USE_MEMCPYTOSYMBOL
-<<<<<<< HEAD
-    if(kind != hipMemcpyHostToDevice) {
-        return ihipLogStatus(hipErrorInvalidValue);
-    }
-    auto device = ihipGetTlsDefaultDevice();
-    hc::completion_future marker;
-    ihipCheckCommandSwitchSync(device._null_stream, ihipCommandData, &marker);
-    device->_acc.memcpy_symbol(symbolName, (void*) src,count, offset);
-=======
 	if(kind != hipMemcpyHostToDevice)
 	{
 		return ihipLogStatus(hipErrorInvalidValue);
@@ -1950,7 +1918,6 @@
     assert(0);  // Need to properly synchronize the copy - do something with depSignal if != NULL.
 
 	device->_acc.memcpy_symbol(symbolName, (void*) src,count, offset);
->>>>>>> 8b64c0dc
 #endif
     return ihipLogStatus(hipSuccess);
 }
