#include <iostream>
#include "hip/hip_runtime.h"
#include "hip/hip_runtime_api.h"
#include "../test_common.h"
<<<<<<< HEAD

=======
>>>>>>> fed03710


#define LEN 1024
#define SIZE LEN << 2

/* HIT_START
 * BUILD: %t %s ../test_common.cpp
 * RUN: %t
 * HIT_END
 */


__global__ void cpy(hipLaunchParm lp, uint32_t *Out, uint32_t *In)
{
    int tx = hipThreadIdx_x;
<<<<<<< HEAD
    memcpy(Out + tx, In + tx, SIZE/LEN);
=======
    memcpy(Out + tx, In + tx, sizeof(uint32_t));
>>>>>>> fed03710
}

__global__ void set(hipLaunchParm lp, uint32_t *ptr, uint8_t val, size_t size)
{
    int tx = hipThreadIdx_x;
<<<<<<< HEAD
    memset(ptr + tx, val, size);
=======
    memset(ptr + tx, val, (sizeof(uint32_t)*(size/LEN)));
>>>>>>> fed03710
}

int main()
{
    uint32_t *A, *Ad, *B, *Bd;
    uint32_t *Val, *Vald;
    A = new uint32_t[LEN];
    B = new uint32_t[LEN];
    Val = new uint32_t;
    *Val = 0;
    for(int i=0;i<LEN;i++){
        A[i] = i;
        B[i] = 0;
    }
    hipMalloc((void**)&Ad, SIZE);
    hipMalloc((void**)&Bd, SIZE);
    hipMemcpy(Ad, A, SIZE, hipMemcpyHostToDevice);

    hipLaunchKernel(cpy, dim3(1), dim3(LEN), 0, 0, Bd, Ad);

    hipMemcpy(B, Bd, SIZE, hipMemcpyDeviceToHost);
    for(int i=LEN-16;i<LEN;i++){
        if(A[i]!=B[i]){
            return 0;
        }
    }
    hipLaunchKernel(set, dim3(1), dim3(LEN), 0, 0, Bd, 0x1, LEN);

    hipMemcpy(B, Bd, SIZE, hipMemcpyDeviceToHost);
    for(int i=LEN-16;i<LEN;i++){
        if(0x01010101!=B[i]){
            return 0;
        }
    }
 
    passed();
}<|MERGE_RESOLUTION|>--- conflicted
+++ resolved
@@ -2,10 +2,6 @@
 #include "hip/hip_runtime.h"
 #include "hip/hip_runtime_api.h"
 #include "../test_common.h"
-<<<<<<< HEAD
-
-=======
->>>>>>> fed03710
 
 
 #define LEN 1024
@@ -21,21 +17,13 @@
 __global__ void cpy(hipLaunchParm lp, uint32_t *Out, uint32_t *In)
 {
     int tx = hipThreadIdx_x;
-<<<<<<< HEAD
-    memcpy(Out + tx, In + tx, SIZE/LEN);
-=======
     memcpy(Out + tx, In + tx, sizeof(uint32_t));
->>>>>>> fed03710
 }
 
 __global__ void set(hipLaunchParm lp, uint32_t *ptr, uint8_t val, size_t size)
 {
     int tx = hipThreadIdx_x;
-<<<<<<< HEAD
-    memset(ptr + tx, val, size);
-=======
     memset(ptr + tx, val, (sizeof(uint32_t)*(size/LEN)));
->>>>>>> fed03710
 }
 
 int main()
