/*
Copyright (c) 2019-present Advanced Micro Devices, Inc. All rights reserved.

Permission is hereby granted, free of charge, to any person obtaining a copy
of this software and associated documentation files (the "Software"), to deal
in the Software without restriction, including without limitation the rights
to use, copy, modify, merge, publish, distribute, sublicense, and/or sell
copies of the Software, and to permit persons to whom the Software is
furnished to do so, subject to the following conditions:

The above copyright notice and this permission notice shall be included in
all copies or substantial portions of the Software.

THE SOFTWARE IS PROVIDED "AS IS", WITHOUT WARRANTY OF ANY KIND, EXPRESS OR
IMPLIED, INCLUDING BUT NOT LIMITED TO THE WARRANTIES OF MERCHANTABILITY,
FITNESS FOR A PARTICULAR PURPOSE AND NONINFRINGEMENT.  IN NO EVENT SHALL THE
AUTHORS OR COPYRIGHT HOLDERS BE LIABLE FOR ANY CLAIM, DAMAGES OR OTHER
LIABILITY, WHETHER IN AN ACTION OF CONTRACT, TORT OR OTHERWISE, ARISING FROM,
OUT OF OR IN CONNECTION WITH THE SOFTWARE OR THE USE OR OTHER DEALINGS IN
THE SOFTWARE.
*/

/* HIT_START
<<<<<<< HEAD
 * BUILD: %t %s ../test_common.cpp EXCLUDE_HIP_PLATFORM nvcc vdi
=======
 * BUILD: %t %s ../test_common.cpp NVCC_OPTIONS -std=c++11
>>>>>>> 5c036520
 * TEST: %t
 * HIT_END
 */
#include "test_common.h"

// Texture reference for 3D texture
#if __HIP__
__hip_pinned_shadow__
#endif
texture<float, hipTextureType3D, hipReadModeElementType> texf;

#if __HIP__
__hip_pinned_shadow__
#endif
texture<int, hipTextureType3D, hipReadModeElementType> texi;

#if __HIP__
__hip_pinned_shadow__
#endif
texture<char, hipTextureType3D, hipReadModeElementType> texc;

template <typename T>
__global__ void simpleKernel3DArray(T* outputData,
                                    int width,
                                    int height,int depth)
{
    for (int i = 0; i < depth; i++) {
       for (int j = 0; j < height; j++) {
           for (int k = 0; k < width; k++) {
               if(std::is_same<T, float>::value)
                   outputData[i*width*height + j*width + k] = tex3D(texf, k, j, i);
               else if(std::is_same<T, int>::value)
                   outputData[i*width*height + j*width + k] = tex3D(texi, k, j, i);
               else if(std::is_same<T, char>::value)
                   outputData[i*width*height + j*width + k] = tex3D(texc, k, j, i);
           }
       }
    }
}

template <typename T>
void runTest(int width,int height,int depth,texture<T, hipTextureType3D, hipReadModeElementType> *tex, hipChannelFormatKind formatKind)
{
    unsigned int size = width * height * depth * sizeof(T);
    T* hData = (T*) malloc(size);
    memset(hData, 0, size);

    for (int i = 0; i < depth; i++) {
        for (int j = 0; j < height; j++) {
            for (int k = 0; k < width; k++) {
                hData[i*width*height + j*width +k] = i*width*height + j*width + k;
            }
        }
    }

    // Allocate array and copy image data
<<<<<<< HEAD
    hipChannelFormatDesc channelDesc = tex->channelDesc;
=======
    hipChannelFormatDesc channelDesc = hipCreateChannelDesc(sizeof(T)*8, 0, 0, 0, formatKind);
>>>>>>> 5c036520
    hipArray *arr;

    HIPCHECK(hipMalloc3DArray(&arr, &channelDesc, make_hipExtent(width, height, depth), hipArrayDefault));
    hipMemcpy3DParms myparms = {0};
    myparms.srcPos = make_hipPos(0,0,0);
    myparms.dstPos = make_hipPos(0,0,0);
    myparms.srcPtr = make_hipPitchedPtr(hData, width * sizeof(T), width, height);
    myparms.dstArray = arr;
    myparms.extent = make_hipExtent(width, height, depth);
#ifdef __HIP_PLATFORM_NVCC__
    myparms.kind = cudaMemcpyHostToDevice;
#else
    myparms.kind = hipMemcpyHostToDevice;
#endif
    HIPCHECK(hipMemcpy3D(&myparms));

    // set texture parameters
    tex->addressMode[0] = hipAddressModeWrap;
    tex->addressMode[1] = hipAddressModeWrap;
    tex->addressMode[2] = hipAddressModeWrap;
    tex->filterMode = hipFilterModePoint;
    tex->normalized = false;

    // Bind the array to the texture
    HIPCHECK(hipBindTextureToArray(*tex, arr, channelDesc));

    // Allocate device memory for result
    T* dData = NULL;
    hipMalloc((void **) &dData, size);

    hipLaunchKernelGGL(simpleKernel3DArray, dim3(1,1,1), dim3(1,1,1), 0, 0, dData, width, height, depth);
    HIPCHECK(hipDeviceSynchronize());

    // Allocate mem for the result on host side
    T *hOutputData = (T*) malloc(size);
    memset(hOutputData, 0,  size);

    // copy result from device to host
    HIPCHECK(hipMemcpy(hOutputData, dData, size, hipMemcpyDeviceToHost));
    HipTest::checkArray(hData,hOutputData,width,height,depth);

    hipFree(dData);
    hipFreeArray(arr);
    free(hData);
    free(hOutputData);
}

int main(int argc, char **argv)
{
    for(int i=1;i<25;i++)
    {
        runTest<float>(i,i,i,&texf, hipChannelFormatKindFloat);
        runTest<int>(i+1,i,i,&texi, hipChannelFormatKindSigned);
        runTest<char>(i,i+1,i,&texc, hipChannelFormatKindSigned);
    }
    passed();
}<|MERGE_RESOLUTION|>--- conflicted
+++ resolved
@@ -21,15 +21,14 @@
 */
 
 /* HIT_START
-<<<<<<< HEAD
  * BUILD: %t %s ../test_common.cpp EXCLUDE_HIP_PLATFORM nvcc vdi
-=======
- * BUILD: %t %s ../test_common.cpp NVCC_OPTIONS -std=c++11
->>>>>>> 5c036520
  * TEST: %t
  * HIT_END
  */
 #include "test_common.h"
+
+//typedef char T;
+const char *sampleName = "simpleTexture3D";
 
 // Texture reference for 3D texture
 #if __HIP__
@@ -48,7 +47,7 @@
 texture<char, hipTextureType3D, hipReadModeElementType> texc;
 
 template <typename T>
-__global__ void simpleKernel3DArray(T* outputData,
+__global__ void simpleKernel3DArray(T* outputData, 
                                     int width,
                                     int height,int depth)
 {
@@ -56,18 +55,21 @@
        for (int j = 0; j < height; j++) {
            for (int k = 0; k < width; k++) {
                if(std::is_same<T, float>::value)
-                   outputData[i*width*height + j*width + k] = tex3D(texf, k, j, i);
+                   outputData[i*width*height + j*width + k] = tex3D(texf, texf.textureObject, k, j, i);
                else if(std::is_same<T, int>::value)
-                   outputData[i*width*height + j*width + k] = tex3D(texi, k, j, i);
+                   outputData[i*width*height + j*width + k] = tex3D(texi, texi.textureObject, k, j, i);
                else if(std::is_same<T, char>::value)
-                   outputData[i*width*height + j*width + k] = tex3D(texc, k, j, i);
+                   outputData[i*width*height + j*width + k] = tex3D(texc, texc.textureObject, k, j, i);
            }
        }
     }
 }
 
+////////////////////////////////////////////////////////////////////////////////
+//! Run a simple test for tex3D
+////////////////////////////////////////////////////////////////////////////////
 template <typename T>
-void runTest(int width,int height,int depth,texture<T, hipTextureType3D, hipReadModeElementType> *tex, hipChannelFormatKind formatKind)
+void runTest(int width,int height,int depth,texture<T, hipTextureType3D, hipReadModeElementType> *tex)
 {
     unsigned int size = width * height * depth * sizeof(T);
     T* hData = (T*) malloc(size);
@@ -82,31 +84,22 @@
     }
 
     // Allocate array and copy image data
-<<<<<<< HEAD
-    hipChannelFormatDesc channelDesc = tex->channelDesc;
-=======
-    hipChannelFormatDesc channelDesc = hipCreateChannelDesc(sizeof(T)*8, 0, 0, 0, formatKind);
->>>>>>> 5c036520
+    hipChannelFormatDesc channelDesc = hipCreateChannelDesc(sizeof(T)*8, 0, 0, 0, hipChannelFormatKindSigned);
     hipArray *arr;
 
-    HIPCHECK(hipMalloc3DArray(&arr, &channelDesc, make_hipExtent(width, height, depth), hipArrayDefault));
+    HIPCHECK(hipMalloc3DArray(&arr, &channelDesc, make_hipExtent(width, height, depth), hipArrayCubemap));
     hipMemcpy3DParms myparms = {0};
     myparms.srcPos = make_hipPos(0,0,0);
     myparms.dstPos = make_hipPos(0,0,0);
     myparms.srcPtr = make_hipPitchedPtr(hData, width * sizeof(T), width, height);
     myparms.dstArray = arr;
     myparms.extent = make_hipExtent(width, height, depth);
-#ifdef __HIP_PLATFORM_NVCC__
-    myparms.kind = cudaMemcpyHostToDevice;
-#else
     myparms.kind = hipMemcpyHostToDevice;
-#endif
     HIPCHECK(hipMemcpy3D(&myparms));
 
     // set texture parameters
     tex->addressMode[0] = hipAddressModeWrap;
     tex->addressMode[1] = hipAddressModeWrap;
-    tex->addressMode[2] = hipAddressModeWrap;
     tex->filterMode = hipFilterModePoint;
     tex->normalized = false;
 
@@ -126,7 +119,7 @@
 
     // copy result from device to host
     HIPCHECK(hipMemcpy(hOutputData, dData, size, hipMemcpyDeviceToHost));
-    HipTest::checkArray(hData,hOutputData,width,height,depth);
+    HipTest::checkArray(hData,hOutputData,width,height,depth); 
 
     hipFree(dData);
     hipFreeArray(arr);
@@ -134,13 +127,17 @@
     free(hOutputData);
 }
 
+////////////////////////////////////////////////////////////////////////////////
+// Program main
+////////////////////////////////////////////////////////////////////////////////
 int main(int argc, char **argv)
 {
+    printf("%s starting...\n", sampleName);
     for(int i=1;i<25;i++)
     {
-        runTest<float>(i,i,i,&texf, hipChannelFormatKindFloat);
-        runTest<int>(i+1,i,i,&texi, hipChannelFormatKindSigned);
-        runTest<char>(i,i+1,i,&texc, hipChannelFormatKindSigned);
+        runTest<float>(i,i,i,&texf);
+        runTest<int>(i+1,i,i,&texi);
+        runTest<char>(i,i+1,i,&texc);
     }
     passed();
-}+}
