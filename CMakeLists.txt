--- conflicted
+++ resolved
@@ -8,7 +8,8 @@
 set(HIP_VERSION_MINOR "84")
 set(HIP_VERSION_PATCH "0")
 
-<<<<<<< HEAD
+add_subdirectory(clang-hipify)
+
 #############################
 # Configure variables
 #############################
@@ -17,17 +18,9 @@
     if(NOT DEFINED ENV{HIP_PLATFORM})
         execute_process(COMMAND ${CMAKE_CURRENT_SOURCE_DIR}/bin/hipconfig --platform
                         OUTPUT_VARIABLE HIP_PLATFORM
-                        OUTPUT_STRIP_TRAILING_WHITESPACE)
-=======
-add_subdirectory(clang-hipify)
-
-if(NOT DEFINED HCC_HOME)
-    if(NOT DEFINED ENV{HCC_HOME})
-        set(HCC_HOME "/opt/hcc" CACHE PATH "Path to which HCC has been installed")
->>>>>>> c84fdef9
     else()
         set(HIP_PLATFORM $ENV{HIP_PLATFORM} CACHE STRING "HIP Platform")
-    endif()
+                        OUTPUT_STRIP_TRAILING_WHITESPACE)
 endif()
 message(STATUS "HIP Platform: " ${HIP_PLATFORM})
 
